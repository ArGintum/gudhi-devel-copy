--- conflicted
+++ resolved
@@ -37,11 +37,8 @@
   add_subdirectory(example/Skeleton_blocker)                   
   add_subdirectory(example/Contraction)                   
   add_subdirectory(example/Hasse_complex)
-<<<<<<< HEAD
   add_subdirectort(example/Witness_complex)
-=======
   add_subdirectory(example/Alpha_shapes)
   add_subdirectory(example/Bottleneck)
->>>>>>> 87032aea
 
 endif()  