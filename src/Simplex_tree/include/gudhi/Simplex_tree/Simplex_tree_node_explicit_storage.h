--- conflicted
+++ resolved
@@ -33,14 +33,9 @@
  * It stores explicitly its own filtration value and its own Simplex_key.
  */
 template<class SimplexTree>
-<<<<<<< HEAD
-struct Simplex_tree_node_explicit_storage : SimplexTree::Filtration_simplex_base, SimplexTree::Key_simplex_base,
-                                            SimplexTree::Hooks_simplex_base {
-=======
 struct EMPTY_BASE_CLASS_OPTIMIZATION Simplex_tree_node_explicit_storage : SimplexTree::Filtration_simplex_base,
                                                                           SimplexTree::Key_simplex_base,
                                                                           SimplexTree::Hooks_simplex_base {
->>>>>>> 584b5807
   typedef typename SimplexTree::Siblings Siblings;
   typedef typename SimplexTree::Filtration_value Filtration_value;
   typedef typename SimplexTree::Simplex_key Simplex_key;
