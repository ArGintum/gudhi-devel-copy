project(Cython)

function( add_GUDHI_PYTHON_lib THE_LIB )
  if(EXISTS ${THE_LIB})
    get_filename_component(THE_LIB_FILE_NAME ${THE_LIB} NAME_WE)
    if(WIN32)
      message("++ ${THE_LIB} => THE_LIB_FILE_NAME = ${THE_LIB_FILE_NAME}")
      set(GUDHI_PYTHON_LIBRARIES "${GUDHI_PYTHON_LIBRARIES}'${THE_LIB_FILE_NAME}', " PARENT_SCOPE)
    else(WIN32)
      STRING(REGEX REPLACE "lib" "" UNIX_LIB_FILE_NAME ${THE_LIB_FILE_NAME})
      message("++ ${THE_LIB} => UNIX_LIB_FILE_NAME = ${UNIX_LIB_FILE_NAME}")
      set(GUDHI_PYTHON_LIBRARIES "${GUDHI_PYTHON_LIBRARIES}'${UNIX_LIB_FILE_NAME}', " PARENT_SCOPE)
    endif(WIN32)
  endif(EXISTS ${THE_LIB})
endfunction( add_GUDHI_PYTHON_lib )

function( add_GUDHI_PYTHON_lib_dir THE_LIB_DIR )
  # deals when it is not set - error on windows
  if(EXISTS ${THE_LIB_DIR})
    set(GUDHI_PYTHON_LIBRARY_DIRS "${GUDHI_PYTHON_LIBRARY_DIRS}'${THE_LIB_DIR}', " PARENT_SCOPE)
  else()
    message("add_GUDHI_PYTHON_lib_dir - '${THE_LIB_DIR}' does not exist")
  endif()
endfunction( add_GUDHI_PYTHON_lib_dir )

# THE_TEST is the python test file name (without .py extension) containing tests functions
function( add_gudhi_py_test THE_TEST )
  if(PYTEST_FOUND)
    # use ${PYTHON_EXECUTABLE} -B, otherwise a __pycache__ directory is created in sources by python
    # use py.test no cache provider, otherwise a .cache file is created in sources by py.test
    add_test(NAME ${THE_TEST}_py_test
             WORKING_DIRECTORY ${CMAKE_CURRENT_BINARY_DIR}
             COMMAND ${PYTHON_EXECUTABLE} -B -m pytest -p no:cacheprovider ${CMAKE_CURRENT_SOURCE_DIR}/test/${THE_TEST}.py)
  endif()
endfunction( add_gudhi_py_test )

# Set gudhi.__debug_info__
# WARNING : to be done before setup.py.in configure_file
function( add_gudhi_debug_info DEBUG_INFO )
  set(GUDHI_PYTHON_DEBUG_INFO "${GUDHI_PYTHON_DEBUG_INFO}    \"${DEBUG_INFO}\\n\" \\\n" PARENT_SCOPE)
endfunction( add_gudhi_debug_info )

if(PYTHONINTERP_FOUND)
  if(PYBIND11_FOUND AND CYTHON_FOUND)
    add_gudhi_debug_info("Pybind11 version ${PYBIND11_VERSION}")
    # PyBind11 modules
    set(GUDHI_PYTHON_MODULES "${GUDHI_PYTHON_MODULES}'bottleneck', ")
    set(GUDHI_PYTHON_MODULES_EXTRA "${GUDHI_PYTHON_MODULES_EXTRA}'hera', ")
    set(GUDHI_PYTHON_MODULES_EXTRA "${GUDHI_PYTHON_MODULES_EXTRA}'clustering', ")
    set(GUDHI_PYTHON_MODULES_EXTRA "${GUDHI_PYTHON_MODULES_EXTRA}'datasets', ")

    # Cython modules
    set(GUDHI_PYTHON_MODULES "${GUDHI_PYTHON_MODULES}'off_reader', ")
    set(GUDHI_PYTHON_MODULES "${GUDHI_PYTHON_MODULES}'simplex_tree', ")
    set(GUDHI_PYTHON_MODULES "${GUDHI_PYTHON_MODULES}'rips_complex', ")
    set(GUDHI_PYTHON_MODULES "${GUDHI_PYTHON_MODULES}'cubical_complex', ")
    set(GUDHI_PYTHON_MODULES "${GUDHI_PYTHON_MODULES}'periodic_cubical_complex', ")
    set(GUDHI_PYTHON_MODULES "${GUDHI_PYTHON_MODULES}'persistence_graphical_tools', ")
    set(GUDHI_PYTHON_MODULES "${GUDHI_PYTHON_MODULES}'reader_utils', ")
    set(GUDHI_PYTHON_MODULES "${GUDHI_PYTHON_MODULES}'witness_complex', ")
    set(GUDHI_PYTHON_MODULES "${GUDHI_PYTHON_MODULES}'strong_witness_complex', ")
    set(GUDHI_PYTHON_MODULES "${GUDHI_PYTHON_MODULES}'nerve_gic', ")
    set(GUDHI_PYTHON_MODULES "${GUDHI_PYTHON_MODULES}'subsampling', ")
    set(GUDHI_PYTHON_MODULES "${GUDHI_PYTHON_MODULES}'tangential_complex', ")
    set(GUDHI_PYTHON_MODULES "${GUDHI_PYTHON_MODULES}'alpha_complex', ")
    set(GUDHI_PYTHON_MODULES "${GUDHI_PYTHON_MODULES}'euclidean_witness_complex', ")
    set(GUDHI_PYTHON_MODULES "${GUDHI_PYTHON_MODULES}'euclidean_strong_witness_complex', ")
    # Modules that should not be auto-imported in __init__.py
    set(GUDHI_PYTHON_MODULES_EXTRA "${GUDHI_PYTHON_MODULES_EXTRA}'representations', ")
    set(GUDHI_PYTHON_MODULES_EXTRA "${GUDHI_PYTHON_MODULES_EXTRA}'wasserstein', ")
    set(GUDHI_PYTHON_MODULES_EXTRA "${GUDHI_PYTHON_MODULES_EXTRA}'point_cloud', ")
    set(GUDHI_PYTHON_MODULES_EXTRA "${GUDHI_PYTHON_MODULES_EXTRA}'weighted_rips_complex', ")
    set(GUDHI_PYTHON_MODULES_EXTRA "${GUDHI_PYTHON_MODULES_EXTRA}'dtm_rips_complex', ")

    add_gudhi_debug_info("Python version ${PYTHON_VERSION_STRING}")
    add_gudhi_debug_info("Cython version ${CYTHON_VERSION}")
    if(PYTEST_FOUND)
      add_gudhi_debug_info("Pytest version ${PYTEST_VERSION}")
    endif()
    if(MATPLOTLIB_FOUND)
      add_gudhi_debug_info("Matplotlib version ${MATPLOTLIB_VERSION}")
    endif()
    if(NUMPY_FOUND)
      add_gudhi_debug_info("Numpy version ${NUMPY_VERSION}")
    endif()
    if(SCIPY_FOUND)
      add_gudhi_debug_info("Scipy version ${SCIPY_VERSION}")
    endif()
    if(SKLEARN_FOUND)
      add_gudhi_debug_info("Scikit-learn version ${SKLEARN_VERSION}")
    endif()
    if(OT_FOUND)
      add_gudhi_debug_info("POT version ${OT_VERSION}")
    endif()
    if(HNSWLIB_FOUND)
      # Does not have a version number...
      add_gudhi_debug_info("HNSWlib found")
    endif()
    if(TORCH_FOUND)
      add_gudhi_debug_info("PyTorch version ${TORCH_VERSION}")
    endif()
    if(PYKEOPS_FOUND)
      add_gudhi_debug_info("PyKeOps version ${PYKEOPS_VERSION}")
    endif()
    if(EAGERPY_FOUND)
      add_gudhi_debug_info("EagerPy version ${EAGERPY_VERSION}")
    endif()
    if(TENSORFLOW_FOUND)
      add_gudhi_debug_info("TensorFlow version ${TENSORFLOW_VERSION}")
    endif()
    if(SPHINX_FOUND)
      add_gudhi_debug_info("Sphinx version ${SPHINX_VERSION}")
    endif()
    if(SPHINX_PARAMLINKS_FOUND)
      add_gudhi_debug_info("Sphinx-paramlinks version ${SPHINX_PARAMLINKS_VERSION}")
    endif()
    if(PYTHON_DOCS_THEME_FOUND)
      # Does not have a version number...
      add_gudhi_debug_info("python_docs_theme found")
    endif()

    set(GUDHI_PYTHON_EXTRA_COMPILE_ARGS "${GUDHI_PYTHON_EXTRA_COMPILE_ARGS}'-DBOOST_RESULT_OF_USE_DECLTYPE', ")
    set(GUDHI_PYTHON_EXTRA_COMPILE_ARGS "${GUDHI_PYTHON_EXTRA_COMPILE_ARGS}'-DBOOST_ALL_NO_LIB', ")
    set(GUDHI_PYTHON_EXTRA_COMPILE_ARGS "${GUDHI_PYTHON_EXTRA_COMPILE_ARGS}'-DBOOST_SYSTEM_NO_DEPRECATED', ")

    # Gudhi and CGAL compilation option
    if(MSVC)
      set(GUDHI_PYTHON_EXTRA_COMPILE_ARGS "${GUDHI_PYTHON_EXTRA_COMPILE_ARGS}'/fp:strict', ")
    else(MSVC)
      set(GUDHI_PYTHON_EXTRA_COMPILE_ARGS "${GUDHI_PYTHON_EXTRA_COMPILE_ARGS}'-std=c++14', ")
    endif(MSVC)
    if(CMAKE_COMPILER_IS_GNUCXX)
      set(GUDHI_PYTHON_EXTRA_COMPILE_ARGS "${GUDHI_PYTHON_EXTRA_COMPILE_ARGS}'-frounding-math', ")
      set(GUDHI_PYBIND11_EXTRA_COMPILE_ARGS "${GUDHI_PYBIND11_EXTRA_COMPILE_ARGS}'-fvisibility=hidden', ")
    endif(CMAKE_COMPILER_IS_GNUCXX)
    if (CMAKE_CXX_COMPILER_ID MATCHES Intel)
      set(GUDHI_PYTHON_EXTRA_COMPILE_ARGS "${GUDHI_PYTHON_EXTRA_COMPILE_ARGS}'-fp-model strict', ")
    endif(CMAKE_CXX_COMPILER_ID MATCHES Intel)
    if (DEBUG_TRACES)
      # For programs to be more verbose
      set(GUDHI_PYTHON_EXTRA_COMPILE_ARGS "${GUDHI_PYTHON_EXTRA_COMPILE_ARGS}'-DDEBUG_TRACES', ")
    endif()

    if (EIGEN3_FOUND)
      add_gudhi_debug_info("Eigen3 version ${EIGEN3_VERSION}")
      # No problem, even if no CGAL found
      set(GUDHI_PYTHON_EXTRA_COMPILE_ARGS "${GUDHI_PYTHON_EXTRA_COMPILE_ARGS}'-DCGAL_EIGEN3_ENABLED', ")
      set(GUDHI_PYTHON_EXTRA_COMPILE_ARGS "${GUDHI_PYTHON_EXTRA_COMPILE_ARGS}'-DGUDHI_USE_EIGEN3', ")
      set(GUDHI_USE_EIGEN3 "True")
    else (EIGEN3_FOUND)
      set(GUDHI_USE_EIGEN3 "False")
    endif (EIGEN3_FOUND)

    set(GUDHI_CYTHON_MODULES "${GUDHI_CYTHON_MODULES}'off_reader', ")
    set(GUDHI_CYTHON_MODULES "${GUDHI_CYTHON_MODULES}'simplex_tree', ")
    set(GUDHI_CYTHON_MODULES "${GUDHI_CYTHON_MODULES}'rips_complex', ")
    set(GUDHI_CYTHON_MODULES "${GUDHI_CYTHON_MODULES}'cubical_complex', ")
    set(GUDHI_CYTHON_MODULES "${GUDHI_CYTHON_MODULES}'periodic_cubical_complex', ")
    set(GUDHI_CYTHON_MODULES "${GUDHI_CYTHON_MODULES}'reader_utils', ")
    set(GUDHI_CYTHON_MODULES "${GUDHI_CYTHON_MODULES}'witness_complex', ")
    set(GUDHI_CYTHON_MODULES "${GUDHI_CYTHON_MODULES}'strong_witness_complex', ")
    set(GUDHI_PYBIND11_MODULES "${GUDHI_PYBIND11_MODULES}'clustering/_tomato', ")
    set(GUDHI_PYBIND11_MODULES "${GUDHI_PYBIND11_MODULES}'hera/wasserstein', ")
    set(GUDHI_PYBIND11_MODULES "${GUDHI_PYBIND11_MODULES}'hera/bottleneck', ")
    if (NOT CGAL_VERSION VERSION_LESS 4.11.0)
      set(GUDHI_PYBIND11_MODULES "${GUDHI_PYBIND11_MODULES}'datasets/generators/points', ")
      set(GUDHI_PYBIND11_MODULES "${GUDHI_PYBIND11_MODULES}'bottleneck', ")
      set(GUDHI_CYTHON_MODULES "${GUDHI_CYTHON_MODULES}'nerve_gic', ")
    endif ()
    if (NOT CGAL_WITH_EIGEN3_VERSION VERSION_LESS 4.11.0)
      set(GUDHI_CYTHON_MODULES "${GUDHI_CYTHON_MODULES}'alpha_complex', ")
      set(GUDHI_CYTHON_MODULES "${GUDHI_CYTHON_MODULES}'subsampling', ")
      set(GUDHI_CYTHON_MODULES "${GUDHI_CYTHON_MODULES}'tangential_complex', ")
      set(GUDHI_CYTHON_MODULES "${GUDHI_CYTHON_MODULES}'euclidean_witness_complex', ")
      set(GUDHI_CYTHON_MODULES "${GUDHI_CYTHON_MODULES}'euclidean_strong_witness_complex', ")
    endif ()

    if(CGAL_FOUND)
      # Add CGAL compilation args
      if(CGAL_HEADER_ONLY)
        add_gudhi_debug_info("CGAL header only version ${CGAL_VERSION}")
        set(GUDHI_PYTHON_EXTRA_COMPILE_ARGS "${GUDHI_PYTHON_EXTRA_COMPILE_ARGS}'-DCGAL_HEADER_ONLY', ")
      else(CGAL_HEADER_ONLY)
        add_gudhi_debug_info("CGAL version ${CGAL_VERSION}")
        add_GUDHI_PYTHON_lib("${CGAL_LIBRARY}")
        add_GUDHI_PYTHON_lib_dir("${CGAL_LIBRARIES_DIR}")
        message("** Add CGAL ${CGAL_LIBRARIES_DIR}")
        # If CGAL is not header only, CGAL library may link with boost system,
        if(CMAKE_BUILD_TYPE MATCHES Debug)
          add_GUDHI_PYTHON_lib("${Boost_SYSTEM_LIBRARY_DEBUG}")
        else()
          add_GUDHI_PYTHON_lib("${Boost_SYSTEM_LIBRARY_RELEASE}")
        endif()
        add_GUDHI_PYTHON_lib_dir("${Boost_LIBRARY_DIRS}")
        message("** Add Boost ${Boost_LIBRARY_DIRS}")
      endif(CGAL_HEADER_ONLY)
      # GMP and GMPXX are not required, but if present, CGAL will link with them.
      if(GMP_FOUND)
        add_gudhi_debug_info("GMP_LIBRARIES = ${GMP_LIBRARIES}")
        set(GUDHI_PYTHON_EXTRA_COMPILE_ARGS "${GUDHI_PYTHON_EXTRA_COMPILE_ARGS}'-DCGAL_USE_GMP', ")
        add_GUDHI_PYTHON_lib("${GMP_LIBRARIES}")
        if(NOT GMP_LIBRARIES_DIR)
          get_filename_component(GMP_LIBRARIES_DIR ${GMP_LIBRARIES} PATH)
          message("GMP_LIBRARIES_DIR from GMP_LIBRARIES set to ${GMP_LIBRARIES_DIR}")
        endif(NOT GMP_LIBRARIES_DIR)
        add_GUDHI_PYTHON_lib_dir("${GMP_LIBRARIES_DIR}")
        message("** Add gmp ${GMP_LIBRARIES_DIR}")
        if(GMPXX_FOUND)
          add_gudhi_debug_info("GMPXX_LIBRARIES = ${GMPXX_LIBRARIES}")
          set(GUDHI_PYTHON_EXTRA_COMPILE_ARGS "${GUDHI_PYTHON_EXTRA_COMPILE_ARGS}'-DCGAL_USE_GMPXX', ")
          add_GUDHI_PYTHON_lib("${GMPXX_LIBRARIES}")
          add_GUDHI_PYTHON_lib_dir("${GMPXX_LIBRARIES_DIR}")
          message("** Add gmpxx ${GMPXX_LIBRARIES_DIR}")
        endif(GMPXX_FOUND)
      endif(GMP_FOUND)
      if(MPFR_FOUND)
        add_gudhi_debug_info("MPFR_LIBRARIES = ${MPFR_LIBRARIES}")
        set(GUDHI_PYTHON_EXTRA_COMPILE_ARGS "${GUDHI_PYTHON_EXTRA_COMPILE_ARGS}'-DCGAL_USE_MPFR', ")
        add_GUDHI_PYTHON_lib("${MPFR_LIBRARIES}")
        # In case CGAL is not header only, all MPFR variables are set except MPFR_LIBRARIES_DIR - Just set it
        if(NOT MPFR_LIBRARIES_DIR)
          get_filename_component(MPFR_LIBRARIES_DIR ${MPFR_LIBRARIES} PATH)
          message("MPFR_LIBRARIES_DIR from MPFR_LIBRARIES set to ${MPFR_LIBRARIES_DIR}")
        endif(NOT MPFR_LIBRARIES_DIR)
        add_GUDHI_PYTHON_lib_dir("${MPFR_LIBRARIES_DIR}")
        message("** Add mpfr ${MPFR_LIBRARIES_DIR}")
      endif(MPFR_FOUND)
    endif(CGAL_FOUND)

    # Specific for Mac
    if (${CMAKE_SYSTEM_NAME} MATCHES "Darwin")
        set(GUDHI_PYTHON_EXTRA_COMPILE_ARGS "${GUDHI_PYTHON_EXTRA_COMPILE_ARGS}'-mmacosx-version-min=10.12', ")
        set(GUDHI_PYTHON_EXTRA_LINK_ARGS "${GUDHI_PYTHON_EXTRA_LINK_ARGS}'-mmacosx-version-min=10.12', ")
    endif(${CMAKE_SYSTEM_NAME} MATCHES "Darwin")

    # Loop on INCLUDE_DIRECTORIES PROPERTY
    get_property(GUDHI_INCLUDE_DIRECTORIES DIRECTORY ${CMAKE_CURRENT_SOURCE_DIR} PROPERTY INCLUDE_DIRECTORIES)
    foreach(GUDHI_INCLUDE_DIRECTORY ${GUDHI_INCLUDE_DIRECTORIES})
      set(GUDHI_PYTHON_INCLUDE_DIRS "${GUDHI_PYTHON_INCLUDE_DIRS}'${GUDHI_INCLUDE_DIRECTORY}', ")
    endforeach()
    set(GUDHI_PYTHON_INCLUDE_DIRS "${GUDHI_PYTHON_INCLUDE_DIRS}'${CMAKE_SOURCE_DIR}/${GUDHI_PYTHON_PATH}/include', ")

    if (TBB_FOUND AND WITH_GUDHI_USE_TBB)
      add_gudhi_debug_info("TBB version ${TBB_INTERFACE_VERSION} found and used")
      set(GUDHI_PYTHON_EXTRA_COMPILE_ARGS "${GUDHI_PYTHON_EXTRA_COMPILE_ARGS}'-DGUDHI_USE_TBB', ")
      if(CMAKE_BUILD_TYPE MATCHES Debug)
        add_GUDHI_PYTHON_lib("${TBB_DEBUG_LIBRARY}")
        add_GUDHI_PYTHON_lib("${TBB_MALLOC_DEBUG_LIBRARY}")
      else()
        add_GUDHI_PYTHON_lib("${TBB_RELEASE_LIBRARY}")
        add_GUDHI_PYTHON_lib("${TBB_MALLOC_RELEASE_LIBRARY}")
      endif()
      add_GUDHI_PYTHON_lib_dir("${TBB_LIBRARY_DIRS}")
      message("** Add tbb ${TBB_LIBRARY_DIRS}")
      set(GUDHI_PYTHON_INCLUDE_DIRS "${GUDHI_PYTHON_INCLUDE_DIRS}'${TBB_INCLUDE_DIRS}', ")
    endif()

    if(UNIX AND WITH_GUDHI_PYTHON_RUNTIME_LIBRARY_DIRS)
      set( GUDHI_PYTHON_RUNTIME_LIBRARY_DIRS "${GUDHI_PYTHON_LIBRARY_DIRS}")
    endif(UNIX AND WITH_GUDHI_PYTHON_RUNTIME_LIBRARY_DIRS)

    # Generate setup.py file to cythonize Gudhi - This file must be named setup.py by convention
    configure_file(setup.py.in "${CMAKE_CURRENT_BINARY_DIR}/setup.py" @ONLY)

    # Generate gudhi/__init__.py
    file(MAKE_DIRECTORY "${CMAKE_CURRENT_BINARY_DIR}/gudhi")
    configure_file("gudhi/__init__.py.in" "${CMAKE_CURRENT_BINARY_DIR}/gudhi/__init__.py" @ONLY)

    # Other .py files
    file(COPY "gudhi/persistence_graphical_tools.py" DESTINATION "${CMAKE_CURRENT_BINARY_DIR}/gudhi")
    file(COPY "gudhi/representations" DESTINATION "${CMAKE_CURRENT_BINARY_DIR}/gudhi/")
    file(COPY "gudhi/wasserstein" DESTINATION "${CMAKE_CURRENT_BINARY_DIR}/gudhi")
    file(COPY "gudhi/point_cloud" DESTINATION "${CMAKE_CURRENT_BINARY_DIR}/gudhi")
    file(COPY "gudhi/clustering" DESTINATION "${CMAKE_CURRENT_BINARY_DIR}/gudhi" FILES_MATCHING PATTERN "*.py")
    file(COPY "gudhi/weighted_rips_complex.py" DESTINATION "${CMAKE_CURRENT_BINARY_DIR}/gudhi")
    file(COPY "gudhi/dtm_rips_complex.py" DESTINATION "${CMAKE_CURRENT_BINARY_DIR}/gudhi")
    file(COPY "gudhi/hera/__init__.py" DESTINATION "${CMAKE_CURRENT_BINARY_DIR}/gudhi/hera")
    file(COPY "gudhi/datasets" DESTINATION "${CMAKE_CURRENT_BINARY_DIR}/gudhi" FILES_MATCHING PATTERN "*.py")

    # Some files for pip package
    file(COPY "introduction.rst" DESTINATION "${CMAKE_CURRENT_BINARY_DIR}/")
    file(COPY "pyproject.toml" DESTINATION "${CMAKE_CURRENT_BINARY_DIR}/")

    add_custom_command(
        OUTPUT gudhi.so
        WORKING_DIRECTORY ${CMAKE_CURRENT_BINARY_DIR}
        COMMAND ${PYTHON_EXECUTABLE} "${CMAKE_CURRENT_BINARY_DIR}/setup.py" "build_ext" "--inplace")

    add_custom_target(python ALL DEPENDS gudhi.so
                      COMMENT "Do not forget to add ${CMAKE_CURRENT_BINARY_DIR}/ to your PYTHONPATH before using examples or tests")

  set(GUDHI_PYTHON_PATH_ENV "PYTHONPATH=${CMAKE_CURRENT_BINARY_DIR}:$ENV{PYTHONPATH}")
  # Documentation generation is available through sphinx - requires all modules
  # Make it first as sphinx test is by far the longest test which is nice when testing in parallel
  if(SPHINX_PATH)
    if(SPHINX_PARAMLINKS_FOUND)
      if(PYTHON_DOCS_THEME_FOUND)
        if(MATPLOTLIB_FOUND)
          if(NUMPY_FOUND)
            if(SCIPY_FOUND)
              if(SKLEARN_FOUND)
                if(OT_FOUND)
                  if(NOT CGAL_WITH_EIGEN3_VERSION VERSION_LESS 4.11.0)
                    set (GUDHI_SPHINX_MESSAGE "Generating API documentation with Sphinx in ${CMAKE_CURRENT_BINARY_DIR}/sphinx/")
                    # User warning - Sphinx is a static pages generator, and configured to work fine with user_version
                    # Images and biblio warnings because not found on developper version
                    if (GUDHI_PYTHON_PATH STREQUAL "src/python")
                      set (GUDHI_SPHINX_MESSAGE "${GUDHI_SPHINX_MESSAGE} \n WARNING : Sphinx is configured for user version, you run it on developper version. Images and biblio will miss")
                    endif()
                    # sphinx target requires gudhi.so, because conf.py reads gudhi version from it
                    add_custom_target(sphinx
                        WORKING_DIRECTORY ${CMAKE_CURRENT_SOURCE_DIR}/doc
                        COMMAND ${CMAKE_COMMAND} -E env "${GUDHI_PYTHON_PATH_ENV}"
                        ${SPHINX_PATH} -b html ${CMAKE_CURRENT_SOURCE_DIR}/doc ${CMAKE_CURRENT_BINARY_DIR}/sphinx
                        DEPENDS "${CMAKE_CURRENT_BINARY_DIR}/gudhi.so"
                        COMMENT "${GUDHI_SPHINX_MESSAGE}" VERBATIM)
                    add_test(NAME sphinx_py_test
                             WORKING_DIRECTORY ${CMAKE_CURRENT_BINARY_DIR}
                             COMMAND ${CMAKE_COMMAND} -E env "${GUDHI_PYTHON_PATH_ENV}"
                             ${SPHINX_PATH} -b doctest ${CMAKE_CURRENT_SOURCE_DIR}/doc ${CMAKE_CURRENT_BINARY_DIR}/doctest)
                    # Set missing or not modules
                    set(GUDHI_MODULES ${GUDHI_MODULES} "python-documentation" CACHE INTERNAL "GUDHI_MODULES")
                  else(NOT CGAL_WITH_EIGEN3_VERSION VERSION_LESS 4.11.0)
                    message("++ Python documentation module will not be compiled because it requires a Eigen3 and CGAL version >= 4.11.0")
                    set(GUDHI_MISSING_MODULES ${GUDHI_MISSING_MODULES} "python-documentation" CACHE INTERNAL "GUDHI_MISSING_MODULES")
                  endif(NOT CGAL_WITH_EIGEN3_VERSION VERSION_LESS 4.11.0)
                else(OT_FOUND)
                  message("++ Python documentation module will not be compiled because POT was not found")
                  set(GUDHI_MISSING_MODULES ${GUDHI_MISSING_MODULES} "python-documentation" CACHE INTERNAL "GUDHI_MISSING_MODULES")
                endif(OT_FOUND)
              else(SKLEARN_FOUND)
                message("++ Python documentation module will not be compiled because scikit-learn was not found")
                set(GUDHI_MISSING_MODULES ${GUDHI_MISSING_MODULES} "python-documentation" CACHE INTERNAL "GUDHI_MISSING_MODULES")
              endif(SKLEARN_FOUND)
            else(SCIPY_FOUND)
              message("++ Python documentation module will not be compiled because scipy was not found")
              set(GUDHI_MISSING_MODULES ${GUDHI_MISSING_MODULES} "python-documentation" CACHE INTERNAL "GUDHI_MISSING_MODULES")
            endif(SCIPY_FOUND)
          else(NUMPY_FOUND)
            message("++ Python documentation module will not be compiled because numpy was not found")
            set(GUDHI_MISSING_MODULES ${GUDHI_MISSING_MODULES} "python-documentation" CACHE INTERNAL "GUDHI_MISSING_MODULES")
          endif(NUMPY_FOUND)
        else(MATPLOTLIB_FOUND)
          message("++ Python documentation module will not be compiled because matplotlib was not found")
          set(GUDHI_MISSING_MODULES ${GUDHI_MISSING_MODULES} "python-documentation" CACHE INTERNAL "GUDHI_MISSING_MODULES")
        endif(MATPLOTLIB_FOUND)
      else(PYTHON_DOCS_THEME_FOUND)
        message("++ Python documentation module will not be compiled because python-docs-theme was not found")
        set(GUDHI_MISSING_MODULES ${GUDHI_MISSING_MODULES} "python-documentation" CACHE INTERNAL "GUDHI_MISSING_MODULES")
      endif(PYTHON_DOCS_THEME_FOUND)
    else(SPHINX_PARAMLINKS_FOUND)
      message("++ Python documentation module will not be compiled because sphinxcontrib-paramlinks was not found")
      set(GUDHI_MISSING_MODULES ${GUDHI_MISSING_MODULES} "python-documentation" CACHE INTERNAL "GUDHI_MISSING_MODULES")
    endif(SPHINX_PARAMLINKS_FOUND)
  else(SPHINX_PATH)
    message("++ Python documentation module will not be compiled because sphinx and sphinxcontrib-bibtex were not found")
    set(GUDHI_MISSING_MODULES ${GUDHI_MISSING_MODULES} "python-documentation" CACHE INTERNAL "GUDHI_MISSING_MODULES")
  endif(SPHINX_PATH)


    # Test examples
    if (NOT CGAL_WITH_EIGEN3_VERSION VERSION_LESS 4.11.0)
      # Bottleneck and Alpha
      add_test(NAME alpha_rips_persistence_bottleneck_distance_py_test
               WORKING_DIRECTORY ${CMAKE_CURRENT_BINARY_DIR}
               COMMAND ${CMAKE_COMMAND} -E env "${GUDHI_PYTHON_PATH_ENV}"
               ${PYTHON_EXECUTABLE} "${CMAKE_CURRENT_SOURCE_DIR}/example/alpha_rips_persistence_bottleneck_distance.py"
               -f ${CMAKE_SOURCE_DIR}/data/points/tore3D_300.off -t 0.15 -d 3)
      # Tangential
      add_test(NAME tangential_complex_plain_homology_from_off_file_example_py_test
               WORKING_DIRECTORY ${CMAKE_CURRENT_BINARY_DIR}
               COMMAND ${CMAKE_COMMAND} -E env "${GUDHI_PYTHON_PATH_ENV}"
               ${PYTHON_EXECUTABLE} "${CMAKE_CURRENT_SOURCE_DIR}/example/tangential_complex_plain_homology_from_off_file_example.py"
               --no-diagram -i 2 -f ${CMAKE_SOURCE_DIR}/data/points/tore3D_300.off)

      add_gudhi_py_test(test_tangential_complex)

      # Witness complex
      add_test(NAME euclidean_strong_witness_complex_diagram_persistence_from_off_file_example_py_test
               WORKING_DIRECTORY ${CMAKE_CURRENT_BINARY_DIR}
               COMMAND ${CMAKE_COMMAND} -E env "${GUDHI_PYTHON_PATH_ENV}"
               ${PYTHON_EXECUTABLE} "${CMAKE_CURRENT_SOURCE_DIR}/example/euclidean_strong_witness_complex_diagram_persistence_from_off_file_example.py"
               --no-diagram -f ${CMAKE_SOURCE_DIR}/data/points/tore3D_300.off -a 1.0 -n 20 -d 2)

      add_test(NAME euclidean_witness_complex_diagram_persistence_from_off_file_example_py_test
               WORKING_DIRECTORY ${CMAKE_CURRENT_BINARY_DIR}
               COMMAND ${CMAKE_COMMAND} -E env "${GUDHI_PYTHON_PATH_ENV}"
               ${PYTHON_EXECUTABLE} "${CMAKE_CURRENT_SOURCE_DIR}/example/euclidean_witness_complex_diagram_persistence_from_off_file_example.py"
               --no-diagram -f ${CMAKE_SOURCE_DIR}/data/points/tore3D_300.off -a 1.0 -n 20 -d 2)

      # Subsampling
      add_gudhi_py_test(test_subsampling)

    endif (NOT CGAL_WITH_EIGEN3_VERSION VERSION_LESS 4.11.0)
    if (NOT CGAL_VERSION VERSION_LESS 4.11.0)
      # Bottleneck
      add_test(NAME bottleneck_basic_example_py_test
               WORKING_DIRECTORY ${CMAKE_CURRENT_BINARY_DIR}
               COMMAND ${CMAKE_COMMAND} -E env "${GUDHI_PYTHON_PATH_ENV}"
               ${PYTHON_EXECUTABLE} "${CMAKE_CURRENT_SOURCE_DIR}/example/bottleneck_basic_example.py")

      add_gudhi_py_test(test_bottleneck_distance)

      # Cover complex
      file(COPY ${CMAKE_SOURCE_DIR}/data/points/human.off DESTINATION ${CMAKE_CURRENT_BINARY_DIR}/)
      file(COPY ${CMAKE_SOURCE_DIR}/data/points/COIL_database/lucky_cat.off DESTINATION ${CMAKE_CURRENT_BINARY_DIR}/)
      file(COPY ${CMAKE_SOURCE_DIR}/data/points/COIL_database/lucky_cat_PCA1 DESTINATION ${CMAKE_CURRENT_BINARY_DIR}/)
      add_test(NAME cover_complex_nerve_example_py_test
               WORKING_DIRECTORY ${CMAKE_CURRENT_BINARY_DIR}
               COMMAND ${CMAKE_COMMAND} -E env "${GUDHI_PYTHON_PATH_ENV}"
               ${PYTHON_EXECUTABLE} "${CMAKE_CURRENT_SOURCE_DIR}/example/nerve_of_a_covering.py"
               -f human.off -c 2 -r 10 -g 0.3)

      add_test(NAME cover_complex_coordinate_gic_example_py_test
               WORKING_DIRECTORY ${CMAKE_CURRENT_BINARY_DIR}
               COMMAND ${CMAKE_COMMAND} -E env "${GUDHI_PYTHON_PATH_ENV}"
               ${PYTHON_EXECUTABLE} "${CMAKE_CURRENT_SOURCE_DIR}/example/coordinate_graph_induced_complex.py"
               -f human.off -c 0 -v)

      add_test(NAME cover_complex_functional_gic_example_py_test
               WORKING_DIRECTORY ${CMAKE_CURRENT_BINARY_DIR}
               COMMAND ${CMAKE_COMMAND} -E env "${GUDHI_PYTHON_PATH_ENV}"
               ${PYTHON_EXECUTABLE} "${CMAKE_CURRENT_SOURCE_DIR}/example/functional_graph_induced_complex.py"
               -o lucky_cat.off
               -f lucky_cat_PCA1 -v)

      add_test(NAME cover_complex_voronoi_gic_example_py_test
               WORKING_DIRECTORY ${CMAKE_CURRENT_BINARY_DIR}
               COMMAND ${CMAKE_COMMAND} -E env "${GUDHI_PYTHON_PATH_ENV}"
               ${PYTHON_EXECUTABLE} "${CMAKE_CURRENT_SOURCE_DIR}/example/voronoi_graph_induced_complex.py"
               -f human.off -n 700 -v)

      add_gudhi_py_test(test_cover_complex)
    endif (NOT CGAL_VERSION VERSION_LESS 4.11.0)

    if (NOT CGAL_WITH_EIGEN3_VERSION VERSION_LESS 4.11.0)
      # Alpha
      add_test(NAME alpha_complex_from_points_example_py_test
               WORKING_DIRECTORY ${CMAKE_CURRENT_BINARY_DIR}
               COMMAND ${CMAKE_COMMAND} -E env "${GUDHI_PYTHON_PATH_ENV}"
               ${PYTHON_EXECUTABLE} "${CMAKE_CURRENT_SOURCE_DIR}/example/alpha_complex_from_points_example.py")
      add_test(NAME alpha_complex_from_generated_points_on_sphere_example_py_test
               WORKING_DIRECTORY ${CMAKE_CURRENT_BINARY_DIR}
               COMMAND ${CMAKE_COMMAND} -E env "${GUDHI_PYTHON_PATH_ENV}"
               ${PYTHON_EXECUTABLE} "${CMAKE_CURRENT_SOURCE_DIR}/example/alpha_complex_from_generated_points_on_sphere_example.py")
      add_test(NAME alpha_complex_diagram_persistence_from_off_file_example_py_test
             WORKING_DIRECTORY ${CMAKE_CURRENT_BINARY_DIR}
             COMMAND ${CMAKE_COMMAND} -E env "${GUDHI_PYTHON_PATH_ENV}"
             ${PYTHON_EXECUTABLE} "${CMAKE_CURRENT_SOURCE_DIR}/example/alpha_complex_diagram_persistence_from_off_file_example.py"
             --no-diagram -f ${CMAKE_SOURCE_DIR}/data/points/tore3D_300.off)
      add_gudhi_py_test(test_alpha_complex)
    endif (NOT CGAL_WITH_EIGEN3_VERSION VERSION_LESS 4.11.0)

    if (NOT CGAL_WITH_EIGEN3_VERSION VERSION_LESS 4.11.0)
      # Euclidean witness
      add_gudhi_py_test(test_euclidean_witness_complex)

    endif (NOT CGAL_WITH_EIGEN3_VERSION VERSION_LESS 4.11.0)

    # Cubical
    add_test(NAME periodic_cubical_complex_barcode_persistence_from_perseus_file_example_py_test
             WORKING_DIRECTORY ${CMAKE_CURRENT_BINARY_DIR}
             COMMAND ${CMAKE_COMMAND} -E env "${GUDHI_PYTHON_PATH_ENV}"
             ${PYTHON_EXECUTABLE} "${CMAKE_CURRENT_SOURCE_DIR}/example/periodic_cubical_complex_barcode_persistence_from_perseus_file_example.py"
             --no-barcode -f ${CMAKE_SOURCE_DIR}/data/bitmap/CubicalTwoSphere.txt)

    add_test(NAME random_cubical_complex_persistence_example_py_test
             WORKING_DIRECTORY ${CMAKE_CURRENT_BINARY_DIR}
             COMMAND ${CMAKE_COMMAND} -E env "${GUDHI_PYTHON_PATH_ENV}"
             ${PYTHON_EXECUTABLE} "${CMAKE_CURRENT_SOURCE_DIR}/example/random_cubical_complex_persistence_example.py"
             10 10 10)

    add_gudhi_py_test(test_cubical_complex)

    # Rips
    add_test(NAME rips_complex_diagram_persistence_from_distance_matrix_file_example_py_test
             WORKING_DIRECTORY ${CMAKE_CURRENT_BINARY_DIR}
             COMMAND ${CMAKE_COMMAND} -E env "${GUDHI_PYTHON_PATH_ENV}"
             ${PYTHON_EXECUTABLE} "${CMAKE_CURRENT_SOURCE_DIR}/example/rips_complex_diagram_persistence_from_distance_matrix_file_example.py"
             --no-diagram -f ${CMAKE_SOURCE_DIR}/data/distance_matrix/lower_triangular_distance_matrix.csv -s , -e 12.0 -d 3)

    add_test(NAME rips_complex_diagram_persistence_from_off_file_example_py_test
             WORKING_DIRECTORY ${CMAKE_CURRENT_BINARY_DIR}
             COMMAND ${CMAKE_COMMAND} -E env "${GUDHI_PYTHON_PATH_ENV}"
             ${PYTHON_EXECUTABLE} ${CMAKE_CURRENT_SOURCE_DIR}/example/rips_complex_diagram_persistence_from_off_file_example.py
             --no-diagram -f ${CMAKE_SOURCE_DIR}/data/points/tore3D_300.off  -e 0.25 -d 3)

    add_test(NAME rips_complex_from_points_example_py_test
             WORKING_DIRECTORY ${CMAKE_CURRENT_BINARY_DIR}
             COMMAND ${CMAKE_COMMAND} -E env "${GUDHI_PYTHON_PATH_ENV}"
             ${PYTHON_EXECUTABLE} ${CMAKE_CURRENT_SOURCE_DIR}/example/rips_complex_from_points_example.py)

    add_gudhi_py_test(test_rips_complex)

    # Simplex tree
    add_test(NAME simplex_tree_example_py_test
             WORKING_DIRECTORY ${CMAKE_CURRENT_BINARY_DIR}
             COMMAND ${CMAKE_COMMAND} -E env "${GUDHI_PYTHON_PATH_ENV}"
             ${PYTHON_EXECUTABLE} ${CMAKE_CURRENT_SOURCE_DIR}/example/simplex_tree_example.py)

    add_gudhi_py_test(test_simplex_tree)
    add_gudhi_py_test(test_simplex_generators)

    # Witness
    add_test(NAME witness_complex_from_nearest_landmark_table_py_test
             WORKING_DIRECTORY ${CMAKE_CURRENT_BINARY_DIR}
             COMMAND ${CMAKE_COMMAND} -E env "${GUDHI_PYTHON_PATH_ENV}"
             ${PYTHON_EXECUTABLE} ${CMAKE_CURRENT_SOURCE_DIR}/example/witness_complex_from_nearest_landmark_table.py)

    add_gudhi_py_test(test_witness_complex)

    # Reader utils
    add_gudhi_py_test(test_reader_utils)

    # Wasserstein
    if(OT_FOUND)
      # EagerPy dependency because of enable_autodiff=True
      if(EAGERPY_FOUND)
        add_gudhi_py_test(test_wasserstein_distance)
      endif()

      add_gudhi_py_test(test_wasserstein_barycenter)

      if(TORCH_FOUND AND TENSORFLOW_FOUND AND EAGERPY_FOUND)
        add_gudhi_py_test(test_wasserstein_with_tensors)
      endif()
    endif()

    # Representations
    if(SKLEARN_FOUND AND MATPLOTLIB_FOUND AND OT_FOUND AND NOT CGAL_VERSION VERSION_LESS 4.11.0)
      add_gudhi_py_test(test_representations)
    endif()

    # Time Delay
    add_gudhi_py_test(test_time_delay)

    # DTM
    if(SCIPY_FOUND AND SKLEARN_FOUND AND TORCH_FOUND AND HNSWLIB_FOUND AND PYKEOPS_FOUND AND EAGERPY_FOUND)
      add_gudhi_py_test(test_knn)
      add_gudhi_py_test(test_dtm)
    endif()

    # Tomato
<<<<<<< HEAD
    if(SCIPY_FOUND AND SKLEARN_FOUND AND PYBIND11_FOUND AND TORCH_FOUND)
=======
    if(SCIPY_FOUND AND SKLEARN_FOUND)
>>>>>>> 8adb46d8
      add_gudhi_py_test(test_tomato)
    endif()

    # Weighted Rips
    if(SCIPY_FOUND AND TORCH_FOUND)
      add_gudhi_py_test(test_weighted_rips_complex)
    endif()

    # DTM Rips
    if(SCIPY_FOUND AND TORCH_FOUND)
      add_gudhi_py_test(test_dtm_rips_complex)
    endif()


    # Set missing or not modules
    set(GUDHI_MODULES ${GUDHI_MODULES} "python" CACHE INTERNAL "GUDHI_MODULES")
  else(PYBIND11_FOUND AND CYTHON_FOUND)
    message("++ Python module will not be compiled because cython and/or pybind11 was/were not found")
    set(GUDHI_MISSING_MODULES ${GUDHI_MISSING_MODULES} "python" CACHE INTERNAL "GUDHI_MISSING_MODULES")
  endif(PYBIND11_FOUND AND CYTHON_FOUND)
else(PYTHONINTERP_FOUND)
  message("++ Python module will not be compiled because no Python interpreter was found")
  set(GUDHI_MISSING_MODULES ${GUDHI_MISSING_MODULES} "python" CACHE INTERNAL "GUDHI_MISSING_MODULES")
endif(PYTHONINTERP_FOUND)<|MERGE_RESOLUTION|>--- conflicted
+++ resolved
@@ -541,11 +541,7 @@
     endif()
 
     # Tomato
-<<<<<<< HEAD
-    if(SCIPY_FOUND AND SKLEARN_FOUND AND PYBIND11_FOUND AND TORCH_FOUND)
-=======
-    if(SCIPY_FOUND AND SKLEARN_FOUND)
->>>>>>> 8adb46d8
+    if(SCIPY_FOUND AND SKLEARN_FOUND AND TORCH_FOUND)
       add_gudhi_py_test(test_tomato)
     endif()
 
