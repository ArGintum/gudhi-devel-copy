project(Cython)

function( add_GUDHI_PYTHON_lib THE_LIB )
  if(EXISTS ${THE_LIB})
    get_filename_component(THE_LIB_FILE_NAME ${THE_LIB} NAME_WE)
    if(WIN32)
      message("++ ${THE_LIB} => THE_LIB_FILE_NAME = ${THE_LIB_FILE_NAME}")
      set(GUDHI_PYTHON_LIBRARIES "${GUDHI_PYTHON_LIBRARIES}'${THE_LIB_FILE_NAME}', " PARENT_SCOPE)
    else(WIN32)
      STRING(REGEX REPLACE "lib" "" UNIX_LIB_FILE_NAME ${THE_LIB_FILE_NAME})
      message("++ ${THE_LIB} => UNIX_LIB_FILE_NAME = ${UNIX_LIB_FILE_NAME}")
      set(GUDHI_PYTHON_LIBRARIES "${GUDHI_PYTHON_LIBRARIES}'${UNIX_LIB_FILE_NAME}', " PARENT_SCOPE)
    endif(WIN32)
  endif(EXISTS ${THE_LIB})
endfunction( add_GUDHI_PYTHON_lib )

function( add_GUDHI_PYTHON_lib_dir)
  # Argument may be a list (specifically on windows with release/debug paths)
  foreach(THE_LIB_DIR IN LISTS ARGN)
    # deals when it is not set - error on windows
    if(EXISTS ${THE_LIB_DIR})
      set(GUDHI_PYTHON_LIBRARY_DIRS "${GUDHI_PYTHON_LIBRARY_DIRS}'${THE_LIB_DIR}', " PARENT_SCOPE)
    else()
      message("add_GUDHI_PYTHON_lib_dir - '${THE_LIB_DIR}' does not exist")
    endif()
  endforeach()
endfunction( add_GUDHI_PYTHON_lib_dir )

# THE_TEST is the python test file name (without .py extension) containing tests functions
function( add_gudhi_py_test THE_TEST )
  if(PYTEST_FOUND)
    # use ${PYTHON_EXECUTABLE} -B, otherwise a __pycache__ directory is created in sources by python
    # use py.test no cache provider, otherwise a .cache file is created in sources by py.test
    add_test(NAME ${THE_TEST}_py_test
             WORKING_DIRECTORY ${CMAKE_CURRENT_BINARY_DIR}
             COMMAND ${PYTHON_EXECUTABLE} -B -m pytest -p no:cacheprovider ${CMAKE_CURRENT_SOURCE_DIR}/test/${THE_TEST}.py)
  endif()
endfunction( add_gudhi_py_test )

# Set gudhi.__debug_info__
# WARNING : to be done before setup.py.in configure_file
function( add_gudhi_debug_info DEBUG_INFO )
  set(GUDHI_PYTHON_DEBUG_INFO "${GUDHI_PYTHON_DEBUG_INFO}    \"${DEBUG_INFO}\\n\" \\\n" PARENT_SCOPE)
endfunction( add_gudhi_debug_info )

if(PYTHONINTERP_FOUND)
  if(NUMPY_FOUND AND PYBIND11_FOUND AND CYTHON_FOUND)
    add_gudhi_debug_info("Pybind11 version ${PYBIND11_VERSION}")
    # PyBind11 modules
    set(GUDHI_PYTHON_MODULES "${GUDHI_PYTHON_MODULES}'bottleneck', ")
    set(GUDHI_PYTHON_MODULES_EXTRA "${GUDHI_PYTHON_MODULES_EXTRA}'hera', ")
    set(GUDHI_PYTHON_MODULES_EXTRA "${GUDHI_PYTHON_MODULES_EXTRA}'clustering', ")
    set(GUDHI_PYTHON_MODULES_EXTRA "${GUDHI_PYTHON_MODULES_EXTRA}'datasets', ")

    # Cython modules
    set(GUDHI_PYTHON_MODULES "${GUDHI_PYTHON_MODULES}'off_utils', ")
    set(GUDHI_PYTHON_MODULES "${GUDHI_PYTHON_MODULES}'simplex_tree', ")
    set(GUDHI_PYTHON_MODULES "${GUDHI_PYTHON_MODULES}'edge_collapse', ")
    set(GUDHI_PYTHON_MODULES "${GUDHI_PYTHON_MODULES}'rips_complex', ")
    set(GUDHI_PYTHON_MODULES "${GUDHI_PYTHON_MODULES}'cubical_complex', ")
    set(GUDHI_PYTHON_MODULES "${GUDHI_PYTHON_MODULES}'periodic_cubical_complex', ")
    set(GUDHI_PYTHON_MODULES "${GUDHI_PYTHON_MODULES}'persistence_graphical_tools', ")
    set(GUDHI_PYTHON_MODULES "${GUDHI_PYTHON_MODULES}'reader_utils', ")
    set(GUDHI_PYTHON_MODULES "${GUDHI_PYTHON_MODULES}'witness_complex', ")
    set(GUDHI_PYTHON_MODULES "${GUDHI_PYTHON_MODULES}'strong_witness_complex', ")
    set(GUDHI_PYTHON_MODULES "${GUDHI_PYTHON_MODULES}'nerve_gic', ")
    set(GUDHI_PYTHON_MODULES "${GUDHI_PYTHON_MODULES}'subsampling', ")
    set(GUDHI_PYTHON_MODULES "${GUDHI_PYTHON_MODULES}'tangential_complex', ")
    set(GUDHI_PYTHON_MODULES "${GUDHI_PYTHON_MODULES}'alpha_complex', ")
    set(GUDHI_PYTHON_MODULES "${GUDHI_PYTHON_MODULES}'euclidean_witness_complex', ")
    set(GUDHI_PYTHON_MODULES "${GUDHI_PYTHON_MODULES}'euclidean_strong_witness_complex', ")
    # Modules that should not be auto-imported in __init__.py
    set(GUDHI_PYTHON_MODULES_EXTRA "${GUDHI_PYTHON_MODULES_EXTRA}'representations', ")
    set(GUDHI_PYTHON_MODULES_EXTRA "${GUDHI_PYTHON_MODULES_EXTRA}'sklearn', ")
    set(GUDHI_PYTHON_MODULES_EXTRA "${GUDHI_PYTHON_MODULES_EXTRA}'tensorflow', ")
    set(GUDHI_PYTHON_MODULES_EXTRA "${GUDHI_PYTHON_MODULES_EXTRA}'wasserstein', ")
    set(GUDHI_PYTHON_MODULES_EXTRA "${GUDHI_PYTHON_MODULES_EXTRA}'point_cloud', ")
    set(GUDHI_PYTHON_MODULES_EXTRA "${GUDHI_PYTHON_MODULES_EXTRA}'weighted_rips_complex', ")
    set(GUDHI_PYTHON_MODULES_EXTRA "${GUDHI_PYTHON_MODULES_EXTRA}'dtm_rips_complex', ")
    set(GUDHI_PYTHON_MODULES_EXTRA "${GUDHI_PYTHON_MODULES_EXTRA}'cover_complex', ")

    add_gudhi_debug_info("Python version ${PYTHON_VERSION_STRING}")
    add_gudhi_debug_info("Cython version ${CYTHON_VERSION}")
    if(PYTEST_FOUND)
      add_gudhi_debug_info("Pytest version ${PYTEST_VERSION}")
    endif()
    if(MATPLOTLIB_FOUND)
      add_gudhi_debug_info("Matplotlib version ${MATPLOTLIB_VERSION}")
    endif()
    if(NUMPY_FOUND)
      add_gudhi_debug_info("Numpy version ${NUMPY_VERSION}")
    endif()
    if(SCIPY_FOUND)
      add_gudhi_debug_info("Scipy version ${SCIPY_VERSION}")
    endif()
    if(SKLEARN_FOUND)
      add_gudhi_debug_info("Scikit-learn version ${SKLEARN_VERSION}")
    endif()
    if(OT_FOUND)
      add_gudhi_debug_info("POT version ${OT_VERSION}")
    endif()
    if(HNSWLIB_FOUND)
      # Does not have a version number...
      add_gudhi_debug_info("HNSWlib found")
    endif()
    if(TORCH_FOUND)
      add_gudhi_debug_info("PyTorch version ${TORCH_VERSION}")
    endif()
    if(PYKEOPS_FOUND)
      add_gudhi_debug_info("PyKeOps version ${PYKEOPS_VERSION}")
    endif()
    if(EAGERPY_FOUND)
      add_gudhi_debug_info("EagerPy version ${EAGERPY_VERSION}")
    endif()
    if(TENSORFLOW_FOUND)
      add_gudhi_debug_info("TensorFlow version ${TENSORFLOW_VERSION}")
    endif()
    if(SPHINX_FOUND)
      add_gudhi_debug_info("Sphinx version ${SPHINX_VERSION}")
    endif()
    if(SPHINX_PARAMLINKS_FOUND)
      add_gudhi_debug_info("Sphinx-paramlinks version ${SPHINX_PARAMLINKS_VERSION}")
    endif()
    if(PYDATA_SPHINX_THEME_FOUND)
      # Does not have a version number...
      add_gudhi_debug_info("pydata_sphinx_theme version ${PYDATA_SPHINX_THEME_VERSION}")
    endif()
    if(NETWORKX_FOUND)
      add_gudhi_debug_info("NetworkX version ${NETWORKX_VERSION}")
    endif()

    set(GUDHI_PYTHON_EXTRA_COMPILE_ARGS "${GUDHI_PYTHON_EXTRA_COMPILE_ARGS}'-DBOOST_RESULT_OF_USE_DECLTYPE', ")
    set(GUDHI_PYTHON_EXTRA_COMPILE_ARGS "${GUDHI_PYTHON_EXTRA_COMPILE_ARGS}'-DBOOST_ALL_NO_LIB', ")
    set(GUDHI_PYTHON_EXTRA_COMPILE_ARGS "${GUDHI_PYTHON_EXTRA_COMPILE_ARGS}'-DBOOST_SYSTEM_NO_DEPRECATED', ")

    # Gudhi and CGAL compilation option
    if(MSVC)
      set(GUDHI_PYTHON_EXTRA_COMPILE_ARGS "${GUDHI_PYTHON_EXTRA_COMPILE_ARGS}'/std:c++17', ")
      set(GUDHI_PYTHON_EXTRA_COMPILE_ARGS "${GUDHI_PYTHON_EXTRA_COMPILE_ARGS}'/fp:strict', ")
      # cf. https://github.com/oneapi-src/oneTBB/issues/573
      set(GUDHI_PYTHON_EXTRA_COMPILE_ARGS "${GUDHI_PYTHON_EXTRA_COMPILE_ARGS}'-DNOMINMAX', ")
    else(MSVC)
      set(GUDHI_PYTHON_EXTRA_COMPILE_ARGS "${GUDHI_PYTHON_EXTRA_COMPILE_ARGS}'-std=c++17', ")
    endif(MSVC)
    if(CMAKE_COMPILER_IS_GNUCXX)
      set(GUDHI_PYTHON_EXTRA_COMPILE_ARGS "${GUDHI_PYTHON_EXTRA_COMPILE_ARGS}'-frounding-math', ")
      set(GUDHI_PYBIND11_EXTRA_COMPILE_ARGS "${GUDHI_PYBIND11_EXTRA_COMPILE_ARGS}'-fvisibility=hidden', ")
    endif(CMAKE_COMPILER_IS_GNUCXX)
    if (CMAKE_CXX_COMPILER_ID MATCHES Intel)
      set(GUDHI_PYTHON_EXTRA_COMPILE_ARGS "${GUDHI_PYTHON_EXTRA_COMPILE_ARGS}'-fp-model strict', ")
    endif(CMAKE_CXX_COMPILER_ID MATCHES Intel)
    if (DEBUG_TRACES)
      # For programs to be more verbose
      set(GUDHI_PYTHON_EXTRA_COMPILE_ARGS "${GUDHI_PYTHON_EXTRA_COMPILE_ARGS}'-DDEBUG_TRACES', ")
    endif()

    if (EIGEN3_FOUND)
      add_gudhi_debug_info("Eigen3 version ${EIGEN3_VERSION}")
      # No problem, even if no CGAL found
      set(GUDHI_PYTHON_EXTRA_COMPILE_ARGS "${GUDHI_PYTHON_EXTRA_COMPILE_ARGS}'-DCGAL_EIGEN3_ENABLED', ")
    endif (EIGEN3_FOUND)

    set(GUDHI_CYTHON_MODULES "${GUDHI_CYTHON_MODULES}'off_utils', ")
    set(GUDHI_CYTHON_MODULES "${GUDHI_CYTHON_MODULES}'simplex_tree', ")
    set(GUDHI_CYTHON_MODULES "${GUDHI_CYTHON_MODULES}'rips_complex', ")
    set(GUDHI_CYTHON_MODULES "${GUDHI_CYTHON_MODULES}'cubical_complex', ")
    set(GUDHI_CYTHON_MODULES "${GUDHI_CYTHON_MODULES}'periodic_cubical_complex', ")
    set(GUDHI_CYTHON_MODULES "${GUDHI_CYTHON_MODULES}'reader_utils', ")
    set(GUDHI_CYTHON_MODULES "${GUDHI_CYTHON_MODULES}'witness_complex', ")
    set(GUDHI_CYTHON_MODULES "${GUDHI_CYTHON_MODULES}'strong_witness_complex', ")
    set(GUDHI_PYBIND11_MODULES "${GUDHI_PYBIND11_MODULES}'clustering/_tomato', ")
    set(GUDHI_PYBIND11_MODULES "${GUDHI_PYBIND11_MODULES}'hera/wasserstein', ")
    set(GUDHI_PYBIND11_MODULES "${GUDHI_PYBIND11_MODULES}'hera/bottleneck', ")
    set(GUDHI_CYTHON_MODULES "${GUDHI_CYTHON_MODULES}'nerve_gic', ")
    set(GUDHI_CYTHON_MODULES "${GUDHI_CYTHON_MODULES}'subsampling', ")
    if (NOT CGAL_VERSION VERSION_LESS 4.11.0)
      set(GUDHI_PYBIND11_MODULES "${GUDHI_PYBIND11_MODULES}'datasets/generators/_points', ")
      set(GUDHI_PYBIND11_MODULES "${GUDHI_PYBIND11_MODULES}'bottleneck', ")
    endif ()
    if (NOT CGAL_WITH_EIGEN3_VERSION VERSION_LESS 4.11.0)
      set(GUDHI_CYTHON_MODULES "${GUDHI_CYTHON_MODULES}'tangential_complex', ")
      set(GUDHI_CYTHON_MODULES "${GUDHI_CYTHON_MODULES}'euclidean_witness_complex', ")
      set(GUDHI_CYTHON_MODULES "${GUDHI_CYTHON_MODULES}'euclidean_strong_witness_complex', ")
    endif ()
    if (NOT CGAL_WITH_EIGEN3_VERSION VERSION_LESS 5.1.0)
      set(GUDHI_CYTHON_MODULES "${GUDHI_CYTHON_MODULES}'alpha_complex', ")
    endif ()
<<<<<<< HEAD
    set(GUDHI_PYBIND11_MODULES "${GUDHI_PYBIND11_MODULES}'_persline', ")
    set(GUDHI_PYBIND11_MODULES "${GUDHI_PYBIND11_MODULES}'_edge_collapse', ")
=======
    set(GUDHI_PYBIND11_MODULES "${GUDHI_PYBIND11_MODULES}'_pers_cub_low_dim', ")
>>>>>>> dd1ceb91

    # from windows vcpkg eigen 3.4.0#2 : build fails with
    # error C2440: '<function-style-cast>': cannot convert from 'Eigen::EigenBase<Derived>::Index' to '__gmp_expr<mpq_t,mpq_t>'
    # cf. https://gitlab.com/libeigen/eigen/-/issues/2476
    # Workaround is to compile with '-DEIGEN_DEFAULT_DENSE_INDEX_TYPE=int'
    if (FORCE_EIGEN_DEFAULT_DENSE_INDEX_TYPE_TO_INT)
      set(GUDHI_PYTHON_EXTRA_COMPILE_ARGS "${GUDHI_PYTHON_EXTRA_COMPILE_ARGS}'-DEIGEN_DEFAULT_DENSE_INDEX_TYPE=int', ")
    endif()


    add_gudhi_debug_info("Boost version ${Boost_VERSION}")
    if(CGAL_FOUND)
      if(NOT CGAL_VERSION VERSION_LESS 5.3.0)
        # CGAL_HEADER_ONLY has been dropped for CGAL >= 5.3. Only the header-only version is supported.
        set(CGAL_HEADER_ONLY True)
      endif(NOT CGAL_VERSION VERSION_LESS 5.3.0)
      # Add CGAL compilation args
      if(CGAL_HEADER_ONLY)
        add_gudhi_debug_info("CGAL header only version ${CGAL_VERSION}")
        set(GUDHI_PYTHON_EXTRA_COMPILE_ARGS "${GUDHI_PYTHON_EXTRA_COMPILE_ARGS}'-DCGAL_HEADER_ONLY', ")
      else(CGAL_HEADER_ONLY)
        add_gudhi_debug_info("CGAL version ${CGAL_VERSION}")
        add_GUDHI_PYTHON_lib("${CGAL_LIBRARY}")
        add_GUDHI_PYTHON_lib_dir(${CGAL_LIBRARIES_DIR})
        message("** Add CGAL ${CGAL_LIBRARIES_DIR}")
        # If CGAL is not header only, CGAL library may link with boost system,
        if(CMAKE_BUILD_TYPE MATCHES Debug)
          add_GUDHI_PYTHON_lib("${Boost_SYSTEM_LIBRARY_DEBUG}")
        else()
          add_GUDHI_PYTHON_lib("${Boost_SYSTEM_LIBRARY_RELEASE}")
        endif()
        add_GUDHI_PYTHON_lib_dir(${Boost_LIBRARY_DIRS})
        message("** Add Boost ${Boost_LIBRARY_DIRS}")
      endif(CGAL_HEADER_ONLY)
      # GMP and GMPXX are not required, but if present, CGAL will link with them.
      if(GMP_FOUND)
        add_gudhi_debug_info("GMP_LIBRARIES = ${GMP_LIBRARIES}")
        set(GUDHI_PYTHON_EXTRA_COMPILE_ARGS "${GUDHI_PYTHON_EXTRA_COMPILE_ARGS}'-DCGAL_USE_GMP', ")
        add_GUDHI_PYTHON_lib("${GMP_LIBRARIES}")
        if(NOT GMP_LIBRARIES_DIR)
          get_filename_component(GMP_LIBRARIES_DIR ${GMP_LIBRARIES} PATH)
          message("GMP_LIBRARIES_DIR from GMP_LIBRARIES set to ${GMP_LIBRARIES_DIR}")
        endif(NOT GMP_LIBRARIES_DIR)
        add_GUDHI_PYTHON_lib_dir(${GMP_LIBRARIES_DIR})
        message("** Add gmp ${GMP_LIBRARIES_DIR}")
        # When FORCE_CGAL_NOT_TO_BUILD_WITH_GMPXX is set, not defining CGAL_USE_GMPXX is sufficient enough
        if(GMPXX_FOUND)
          add_gudhi_debug_info("GMPXX_LIBRARIES = ${GMPXX_LIBRARIES}")
          set(GUDHI_PYTHON_EXTRA_COMPILE_ARGS "${GUDHI_PYTHON_EXTRA_COMPILE_ARGS}'-DCGAL_USE_GMPXX', ")
          add_GUDHI_PYTHON_lib("${GMPXX_LIBRARIES}")
          add_GUDHI_PYTHON_lib_dir(${GMPXX_LIBRARIES_DIR})
          message("** Add gmpxx ${GMPXX_LIBRARIES_DIR}")
        endif()
      endif(GMP_FOUND)
      if(MPFR_FOUND)
        add_gudhi_debug_info("MPFR_LIBRARIES = ${MPFR_LIBRARIES}")
        set(GUDHI_PYTHON_EXTRA_COMPILE_ARGS "${GUDHI_PYTHON_EXTRA_COMPILE_ARGS}'-DCGAL_USE_MPFR', ")
        add_GUDHI_PYTHON_lib("${MPFR_LIBRARIES}")
        # In case CGAL is not header only, all MPFR variables are set except MPFR_LIBRARIES_DIR - Just set it
        if(NOT MPFR_LIBRARIES_DIR)
          get_filename_component(MPFR_LIBRARIES_DIR ${MPFR_LIBRARIES} PATH)
          message("MPFR_LIBRARIES_DIR from MPFR_LIBRARIES set to ${MPFR_LIBRARIES_DIR}")
        endif(NOT MPFR_LIBRARIES_DIR)
        add_GUDHI_PYTHON_lib_dir(${MPFR_LIBRARIES_DIR})
        message("** Add mpfr ${MPFR_LIBRARIES_DIR}")
      endif(MPFR_FOUND)
    endif(CGAL_FOUND)

    # Specific for Mac
    if (${CMAKE_SYSTEM_NAME} MATCHES "Darwin")
        set(GUDHI_PYTHON_EXTRA_COMPILE_ARGS "${GUDHI_PYTHON_EXTRA_COMPILE_ARGS}'-mmacosx-version-min=10.14', ")
        set(GUDHI_PYTHON_EXTRA_LINK_ARGS "${GUDHI_PYTHON_EXTRA_LINK_ARGS}'-mmacosx-version-min=10.14', ")
    endif(${CMAKE_SYSTEM_NAME} MATCHES "Darwin")

    # Strip dynamic libraries in release mode for smaller pip packages under linux
    if(CMAKE_COMPILER_IS_GNUCXX)
      if(CMAKE_BUILD_TYPE MATCHES Release)
        set(GUDHI_PYTHON_EXTRA_LINK_ARGS "${GUDHI_PYTHON_EXTRA_LINK_ARGS}'-s', ")
      endif(CMAKE_BUILD_TYPE MATCHES Release)
    endif(CMAKE_COMPILER_IS_GNUCXX)

    # Loop on INCLUDE_DIRECTORIES PROPERTY
    get_property(GUDHI_INCLUDE_DIRECTORIES DIRECTORY ${CMAKE_CURRENT_SOURCE_DIR} PROPERTY INCLUDE_DIRECTORIES)
    foreach(GUDHI_INCLUDE_DIRECTORY ${GUDHI_INCLUDE_DIRECTORIES})
      set(GUDHI_PYTHON_INCLUDE_DIRS "${GUDHI_PYTHON_INCLUDE_DIRS}'${GUDHI_INCLUDE_DIRECTORY}', ")
    endforeach()
    set(GUDHI_PYTHON_INCLUDE_DIRS "${GUDHI_PYTHON_INCLUDE_DIRS}'${CMAKE_SOURCE_DIR}/${GUDHI_PYTHON_PATH}/include', ")

    if (TBB_FOUND AND WITH_GUDHI_USE_TBB)
      add_gudhi_debug_info("TBB version ${TBB_VERSION} found and used")
      add_gudhi_debug_info("TBB_LIBRARY = ${TBB_LIBRARY}")
      add_gudhi_debug_info("TBB_MALLOC_LIBRARY = ${TBB_MALLOC_LIBRARY}")

      set(GUDHI_PYTHON_EXTRA_COMPILE_ARGS "${GUDHI_PYTHON_EXTRA_COMPILE_ARGS}'-DGUDHI_USE_TBB', ")
      add_GUDHI_PYTHON_lib("${TBB_LIBRARY}")
      add_GUDHI_PYTHON_lib("${TBB_MALLOC_LIBRARY}")
      add_GUDHI_PYTHON_lib_dir(${TBB_LIBRARY_DIRS})
      message("** Add tbb ${TBB_LIBRARY_DIRS}")
      set(GUDHI_PYTHON_INCLUDE_DIRS "${GUDHI_PYTHON_INCLUDE_DIRS}'${TBB_INCLUDE_DIRS}', ")
    endif()

    if(DEBUG_TRACES)
      set(GUDHI_PYTHON_EXTRA_COMPILE_ARGS "${GUDHI_PYTHON_EXTRA_COMPILE_ARGS}'-DDEBUG_TRACES', ")
    endif(DEBUG_TRACES)

    if(UNIX AND WITH_GUDHI_PYTHON_RUNTIME_LIBRARY_DIRS)
      set( GUDHI_PYTHON_RUNTIME_LIBRARY_DIRS "${GUDHI_PYTHON_LIBRARY_DIRS}")
    endif(UNIX AND WITH_GUDHI_PYTHON_RUNTIME_LIBRARY_DIRS)

    # doc/pip_introduction.inc is a restructured text file (extension changed because of sphinx warning) that describes
    # the GUDHI project on https://pypi.org/project/gudhi/
    file(READ "doc/pypi_introduction.inc" GUDHI_LONG_DESCRIPTION_WITH_UNPROPER_CR)
    string(REPLACE "\n" "\\n' \\\n        '" GUDHI_LONG_DESCRIPTION ${GUDHI_LONG_DESCRIPTION_WITH_UNPROPER_CR})

    # Generate setup.py file to cythonize Gudhi - This file must be named setup.py by convention
    configure_file(setup.py.in "${CMAKE_CURRENT_BINARY_DIR}/setup.py" @ONLY)

    # Generate gudhi/__init__.py
    file(MAKE_DIRECTORY "${CMAKE_CURRENT_BINARY_DIR}/gudhi")
    configure_file("gudhi/__init__.py.in" "${CMAKE_CURRENT_BINARY_DIR}/gudhi/__init__.py" @ONLY)

    # Other .py files
    file(COPY "gudhi/persistence_graphical_tools.py" DESTINATION "${CMAKE_CURRENT_BINARY_DIR}/gudhi")
    file(COPY "gudhi/representations" DESTINATION "${CMAKE_CURRENT_BINARY_DIR}/gudhi/")
    file(COPY "gudhi/tensorflow" DESTINATION "${CMAKE_CURRENT_BINARY_DIR}/gudhi/")
    file(COPY "gudhi/wasserstein" DESTINATION "${CMAKE_CURRENT_BINARY_DIR}/gudhi")
    file(COPY "gudhi/point_cloud" DESTINATION "${CMAKE_CURRENT_BINARY_DIR}/gudhi")
    file(COPY "gudhi/clustering" DESTINATION "${CMAKE_CURRENT_BINARY_DIR}/gudhi" FILES_MATCHING PATTERN "*.py")
    file(COPY "gudhi/weighted_rips_complex.py" DESTINATION "${CMAKE_CURRENT_BINARY_DIR}/gudhi")
    file(COPY "gudhi/dtm_rips_complex.py" DESTINATION "${CMAKE_CURRENT_BINARY_DIR}/gudhi")
    file(COPY "gudhi/cover_complex.py" DESTINATION "${CMAKE_CURRENT_BINARY_DIR}/gudhi")
    file(COPY "gudhi/hera/__init__.py" DESTINATION "${CMAKE_CURRENT_BINARY_DIR}/gudhi/hera")
    file(COPY "gudhi/datasets" DESTINATION "${CMAKE_CURRENT_BINARY_DIR}/gudhi" FILES_MATCHING PATTERN "*.py")
    file(COPY "gudhi/sklearn" DESTINATION "${CMAKE_CURRENT_BINARY_DIR}/gudhi/")
    file(COPY "gudhi/edge_collapse.py" DESTINATION "${CMAKE_CURRENT_BINARY_DIR}/gudhi")


    # Some files for pip package
    file(COPY "pyproject.toml" DESTINATION "${CMAKE_CURRENT_BINARY_DIR}/")

    add_custom_command(
        OUTPUT gudhi.so
        WORKING_DIRECTORY ${CMAKE_CURRENT_BINARY_DIR}
        COMMAND ${PYTHON_EXECUTABLE} "${CMAKE_CURRENT_BINARY_DIR}/setup.py" "build_ext" "--inplace")

    add_custom_target(python ALL DEPENDS gudhi.so
                      COMMENT "Do not forget to add ${CMAKE_CURRENT_BINARY_DIR}/ to your PYTHONPATH before using examples or tests")

    # Path separator management for windows
    if (WIN32)
      set(GUDHI_PYTHON_PATH_ENV "PYTHONPATH=${CMAKE_CURRENT_BINARY_DIR};$ENV{PYTHONPATH}")
    else(WIN32)
      set(GUDHI_PYTHON_PATH_ENV "PYTHONPATH=${CMAKE_CURRENT_BINARY_DIR}:$ENV{PYTHONPATH}")
    endif(WIN32)
    # Documentation generation is available through sphinx - requires all modules
    # Make it first as sphinx test is by far the longest test which is nice when testing in parallel
    if(SPHINX_PATH)
      if(SPHINX_PARAMLINKS_FOUND)
        if(PYDATA_SPHINX_THEME_FOUND)
          if(MATPLOTLIB_FOUND)
            if(NUMPY_FOUND)
              if(SCIPY_FOUND)
                if(SKLEARN_FOUND)
                  if(OT_FOUND)
                    if(NOT CGAL_WITH_EIGEN3_VERSION VERSION_LESS 5.1.0)
                      set (GUDHI_SPHINX_MESSAGE "Generating API documentation with Sphinx in ${CMAKE_CURRENT_BINARY_DIR}/sphinx/")
                      # User warning - Sphinx is a static pages generator, and configured to work fine with user_version
                      # Images and biblio warnings because not found on developer version
                      if (GUDHI_PYTHON_PATH STREQUAL "src/python")
                        set (GUDHI_SPHINX_MESSAGE "${GUDHI_SPHINX_MESSAGE} \n WARNING : Sphinx is configured for user version, you run it on developer version. Images and biblio will miss")
                      endif()
                      # sphinx target requires gudhi.so, because conf.py reads gudhi version from it
                      add_custom_target(sphinx
                          WORKING_DIRECTORY ${CMAKE_CURRENT_SOURCE_DIR}/doc
                          COMMAND ${CMAKE_COMMAND} -E env "${GUDHI_PYTHON_PATH_ENV}"
                          ${SPHINX_PATH} -b html ${CMAKE_CURRENT_SOURCE_DIR}/doc ${CMAKE_CURRENT_BINARY_DIR}/sphinx
                          DEPENDS "${CMAKE_CURRENT_BINARY_DIR}/gudhi.so"
                          COMMENT "${GUDHI_SPHINX_MESSAGE}" VERBATIM)
                      add_test(NAME sphinx_py_test
                               WORKING_DIRECTORY ${CMAKE_CURRENT_BINARY_DIR}
                               COMMAND ${CMAKE_COMMAND} -E env "${GUDHI_PYTHON_PATH_ENV}"
                               ${SPHINX_PATH} -b doctest ${CMAKE_CURRENT_SOURCE_DIR}/doc ${CMAKE_CURRENT_BINARY_DIR}/doctest)
                      # Set missing or not modules
                      set(GUDHI_MODULES ${GUDHI_MODULES} "python-documentation" CACHE INTERNAL "GUDHI_MODULES")
                    else(NOT CGAL_WITH_EIGEN3_VERSION VERSION_LESS 5.1.0)
                      message("++ Python documentation module will not be compiled because it requires a Eigen3 and CGAL version >= 5.1.0")
                      set(GUDHI_MISSING_MODULES ${GUDHI_MISSING_MODULES} "python-documentation" CACHE INTERNAL "GUDHI_MISSING_MODULES")
                    endif(NOT CGAL_WITH_EIGEN3_VERSION VERSION_LESS 5.1.0)
                  else(OT_FOUND)
                    message("++ Python documentation module will not be compiled because POT was not found")
                    set(GUDHI_MISSING_MODULES ${GUDHI_MISSING_MODULES} "python-documentation" CACHE INTERNAL "GUDHI_MISSING_MODULES")
                  endif(OT_FOUND)
                else(SKLEARN_FOUND)
                  message("++ Python documentation module will not be compiled because scikit-learn was not found")
                  set(GUDHI_MISSING_MODULES ${GUDHI_MISSING_MODULES} "python-documentation" CACHE INTERNAL "GUDHI_MISSING_MODULES")
                endif(SKLEARN_FOUND)
              else(SCIPY_FOUND)
                message("++ Python documentation module will not be compiled because scipy was not found")
                set(GUDHI_MISSING_MODULES ${GUDHI_MISSING_MODULES} "python-documentation" CACHE INTERNAL "GUDHI_MISSING_MODULES")
              endif(SCIPY_FOUND)
            else(NUMPY_FOUND)
              message("++ Python documentation module will not be compiled because numpy was not found")
              set(GUDHI_MISSING_MODULES ${GUDHI_MISSING_MODULES} "python-documentation" CACHE INTERNAL "GUDHI_MISSING_MODULES")
            endif(NUMPY_FOUND)
          else(MATPLOTLIB_FOUND)
            message("++ Python documentation module will not be compiled because matplotlib was not found")
            set(GUDHI_MISSING_MODULES ${GUDHI_MISSING_MODULES} "python-documentation" CACHE INTERNAL "GUDHI_MISSING_MODULES")
          endif(MATPLOTLIB_FOUND)
        else(PYDATA_SPHINX_THEME_FOUND)
          message("++ Python documentation module will not be compiled because pydata_sphinx_theme was not found")
          set(GUDHI_MISSING_MODULES ${GUDHI_MISSING_MODULES} "python-documentation" CACHE INTERNAL "GUDHI_MISSING_MODULES")
        endif(PYDATA_SPHINX_THEME_FOUND)
      else(SPHINX_PARAMLINKS_FOUND)
        message("++ Python documentation module will not be compiled because sphinxcontrib-paramlinks was not found")
        set(GUDHI_MISSING_MODULES ${GUDHI_MISSING_MODULES} "python-documentation" CACHE INTERNAL "GUDHI_MISSING_MODULES")
      endif(SPHINX_PARAMLINKS_FOUND)
    else(SPHINX_PATH)
      message("++ Python documentation module will not be compiled because sphinx and sphinxcontrib-bibtex were not found")
      set(GUDHI_MISSING_MODULES ${GUDHI_MISSING_MODULES} "python-documentation" CACHE INTERNAL "GUDHI_MISSING_MODULES")
    endif(SPHINX_PATH)

    # Cubical
    add_test(NAME periodic_cubical_complex_barcode_persistence_from_perseus_file_example_py_test
             WORKING_DIRECTORY ${CMAKE_CURRENT_BINARY_DIR}
             COMMAND ${CMAKE_COMMAND} -E env "${GUDHI_PYTHON_PATH_ENV}"
             ${PYTHON_EXECUTABLE} "${CMAKE_CURRENT_SOURCE_DIR}/example/periodic_cubical_complex_barcode_persistence_from_perseus_file_example.py"
             --no-barcode -f ${CMAKE_SOURCE_DIR}/data/bitmap/CubicalTwoSphere.txt)

    add_test(NAME random_cubical_complex_persistence_example_py_test
             WORKING_DIRECTORY ${CMAKE_CURRENT_BINARY_DIR}
             COMMAND ${CMAKE_COMMAND} -E env "${GUDHI_PYTHON_PATH_ENV}"
             ${PYTHON_EXECUTABLE} "${CMAKE_CURRENT_SOURCE_DIR}/example/random_cubical_complex_persistence_example.py"
             10 10 10)

    add_gudhi_py_test(test_cubical_complex)

    # Datasets are fetched for these tests 
    if(SKLEARN_FOUND AND WITH_GUDHI_REMOTE_TEST)
      add_gudhi_py_test(test_sklearn_cubical_persistence)

      add_test(NAME cubical_complex_sklearn_itf_py_test
               WORKING_DIRECTORY ${CMAKE_CURRENT_BINARY_DIR}
               COMMAND ${CMAKE_COMMAND} -E env "${GUDHI_PYTHON_PATH_ENV}"
               ${PYTHON_EXECUTABLE} "${CMAKE_CURRENT_SOURCE_DIR}/example/cubical_complex_sklearn_itf.py")
    endif()

    # Test examples
    if (NOT CGAL_WITH_EIGEN3_VERSION VERSION_LESS 5.1.0)
      # Bottleneck and Alpha
      add_test(NAME alpha_rips_persistence_bottleneck_distance_py_test
               WORKING_DIRECTORY ${CMAKE_CURRENT_BINARY_DIR}
               COMMAND ${CMAKE_COMMAND} -E env "${GUDHI_PYTHON_PATH_ENV}"
               ${PYTHON_EXECUTABLE} "${CMAKE_CURRENT_SOURCE_DIR}/example/alpha_rips_persistence_bottleneck_distance.py"
               -f ${CMAKE_SOURCE_DIR}/data/points/tore3D_300.off -t 0.15 -d 3)
    endif (NOT CGAL_WITH_EIGEN3_VERSION VERSION_LESS 5.1.0)
    if (NOT CGAL_WITH_EIGEN3_VERSION VERSION_LESS 4.11.0)
      # Tangential
      add_test(NAME tangential_complex_plain_homology_from_off_file_example_py_test
               WORKING_DIRECTORY ${CMAKE_CURRENT_BINARY_DIR}
               COMMAND ${CMAKE_COMMAND} -E env "${GUDHI_PYTHON_PATH_ENV}"
               ${PYTHON_EXECUTABLE} "${CMAKE_CURRENT_SOURCE_DIR}/example/tangential_complex_plain_homology_from_off_file_example.py"
               --no-diagram -i 2 -f ${CMAKE_SOURCE_DIR}/data/points/tore3D_300.off)

      add_gudhi_py_test(test_tangential_complex)

      # Witness complex
      add_test(NAME euclidean_strong_witness_complex_diagram_persistence_from_off_file_example_py_test
               WORKING_DIRECTORY ${CMAKE_CURRENT_BINARY_DIR}
               COMMAND ${CMAKE_COMMAND} -E env "${GUDHI_PYTHON_PATH_ENV}"
               ${PYTHON_EXECUTABLE} "${CMAKE_CURRENT_SOURCE_DIR}/example/euclidean_strong_witness_complex_diagram_persistence_from_off_file_example.py"
               --no-diagram -f ${CMAKE_SOURCE_DIR}/data/points/tore3D_300.off -a 1.0 -n 20 -d 2)

      add_test(NAME euclidean_witness_complex_diagram_persistence_from_off_file_example_py_test
               WORKING_DIRECTORY ${CMAKE_CURRENT_BINARY_DIR}
               COMMAND ${CMAKE_COMMAND} -E env "${GUDHI_PYTHON_PATH_ENV}"
               ${PYTHON_EXECUTABLE} "${CMAKE_CURRENT_SOURCE_DIR}/example/euclidean_witness_complex_diagram_persistence_from_off_file_example.py"
               --no-diagram -f ${CMAKE_SOURCE_DIR}/data/points/tore3D_300.off -a 1.0 -n 20 -d 2)

    endif (NOT CGAL_WITH_EIGEN3_VERSION VERSION_LESS 4.11.0)
    if (NOT CGAL_VERSION VERSION_LESS 4.11.0)
      # Bottleneck
      add_test(NAME bottleneck_basic_example_py_test
               WORKING_DIRECTORY ${CMAKE_CURRENT_BINARY_DIR}
               COMMAND ${CMAKE_COMMAND} -E env "${GUDHI_PYTHON_PATH_ENV}"
               ${PYTHON_EXECUTABLE} "${CMAKE_CURRENT_SOURCE_DIR}/example/bottleneck_basic_example.py")

      add_gudhi_py_test(test_bottleneck_distance)
    endif (NOT CGAL_VERSION VERSION_LESS 4.11.0)

    # Cover complex
    file(COPY ${CMAKE_SOURCE_DIR}/data/points/human.off DESTINATION ${CMAKE_CURRENT_BINARY_DIR}/)
    file(COPY ${CMAKE_SOURCE_DIR}/data/points/COIL_database/lucky_cat.off DESTINATION ${CMAKE_CURRENT_BINARY_DIR}/)
    file(COPY ${CMAKE_SOURCE_DIR}/data/points/COIL_database/lucky_cat_PCA1 DESTINATION ${CMAKE_CURRENT_BINARY_DIR}/)
    add_test(NAME cover_complex_nerve_example_py_test
             WORKING_DIRECTORY ${CMAKE_CURRENT_BINARY_DIR}
             COMMAND ${CMAKE_COMMAND} -E env "${GUDHI_PYTHON_PATH_ENV}"
             ${PYTHON_EXECUTABLE} "${CMAKE_CURRENT_SOURCE_DIR}/example/nerve_of_a_covering.py"
             -f human.off -c 2 -r 10 -g 0.3)

    add_test(NAME cover_complex_coordinate_gic_example_py_test
             WORKING_DIRECTORY ${CMAKE_CURRENT_BINARY_DIR}
             COMMAND ${CMAKE_COMMAND} -E env "${GUDHI_PYTHON_PATH_ENV}"
             ${PYTHON_EXECUTABLE} "${CMAKE_CURRENT_SOURCE_DIR}/example/coordinate_graph_induced_complex.py"
             -f human.off -c 0 -v)

    add_test(NAME cover_complex_functional_gic_example_py_test
             WORKING_DIRECTORY ${CMAKE_CURRENT_BINARY_DIR}
             COMMAND ${CMAKE_COMMAND} -E env "${GUDHI_PYTHON_PATH_ENV}"
             ${PYTHON_EXECUTABLE} "${CMAKE_CURRENT_SOURCE_DIR}/example/functional_graph_induced_complex.py"
             -o lucky_cat.off
             -f lucky_cat_PCA1 -v)

    add_test(NAME cover_complex_voronoi_gic_example_py_test
             WORKING_DIRECTORY ${CMAKE_CURRENT_BINARY_DIR}
             COMMAND ${CMAKE_COMMAND} -E env "${GUDHI_PYTHON_PATH_ENV}"
             ${PYTHON_EXECUTABLE} "${CMAKE_CURRENT_SOURCE_DIR}/example/voronoi_graph_induced_complex.py"
             -f human.off -n 700 -v)

    if (NOT CGAL_WITH_EIGEN3_VERSION VERSION_LESS 5.1.0)
      # Alpha
      add_test(NAME alpha_complex_from_points_example_py_test
               WORKING_DIRECTORY ${CMAKE_CURRENT_BINARY_DIR}
               COMMAND ${CMAKE_COMMAND} -E env "${GUDHI_PYTHON_PATH_ENV}"
               ${PYTHON_EXECUTABLE} "${CMAKE_CURRENT_SOURCE_DIR}/example/alpha_complex_from_points_example.py")
      add_test(NAME alpha_complex_from_generated_points_on_sphere_example_py_test
               WORKING_DIRECTORY ${CMAKE_CURRENT_BINARY_DIR}
               COMMAND ${CMAKE_COMMAND} -E env "${GUDHI_PYTHON_PATH_ENV}"
               ${PYTHON_EXECUTABLE} "${CMAKE_CURRENT_SOURCE_DIR}/example/alpha_complex_from_generated_points_on_sphere_example.py")
      add_test(NAME alpha_complex_diagram_persistence_from_off_file_example_py_test
             WORKING_DIRECTORY ${CMAKE_CURRENT_BINARY_DIR}
             COMMAND ${CMAKE_COMMAND} -E env "${GUDHI_PYTHON_PATH_ENV}"
             ${PYTHON_EXECUTABLE} "${CMAKE_CURRENT_SOURCE_DIR}/example/alpha_complex_diagram_persistence_from_off_file_example.py"
             --no-diagram -f ${CMAKE_SOURCE_DIR}/data/points/tore3D_300.off)
      add_gudhi_py_test(test_alpha_complex)
    endif (NOT CGAL_WITH_EIGEN3_VERSION VERSION_LESS 5.1.0)

    if (NOT CGAL_WITH_EIGEN3_VERSION VERSION_LESS 4.11.0)
      # Euclidean witness
      add_gudhi_py_test(test_euclidean_witness_complex)

      # Datasets generators
      add_gudhi_py_test(test_datasets_generators) # TODO separate full python datasets generators in another test file independent from CGAL ?

    endif (NOT CGAL_WITH_EIGEN3_VERSION VERSION_LESS 4.11.0)

    # Rips
    add_test(NAME rips_complex_diagram_persistence_from_distance_matrix_file_example_py_test
             WORKING_DIRECTORY ${CMAKE_CURRENT_BINARY_DIR}
             COMMAND ${CMAKE_COMMAND} -E env "${GUDHI_PYTHON_PATH_ENV}"
             ${PYTHON_EXECUTABLE} "${CMAKE_CURRENT_SOURCE_DIR}/example/rips_complex_diagram_persistence_from_distance_matrix_file_example.py"
             --no-diagram -f ${CMAKE_SOURCE_DIR}/data/distance_matrix/lower_triangular_distance_matrix.csv -s , -e 12.0 -d 3)

    add_test(NAME rips_complex_diagram_persistence_from_off_file_example_py_test
             WORKING_DIRECTORY ${CMAKE_CURRENT_BINARY_DIR}
             COMMAND ${CMAKE_COMMAND} -E env "${GUDHI_PYTHON_PATH_ENV}"
             ${PYTHON_EXECUTABLE} ${CMAKE_CURRENT_SOURCE_DIR}/example/rips_complex_diagram_persistence_from_off_file_example.py
             --no-diagram -f ${CMAKE_SOURCE_DIR}/data/points/tore3D_300.off  -e 0.25 -d 3)

    add_test(NAME rips_complex_from_points_example_py_test
             WORKING_DIRECTORY ${CMAKE_CURRENT_BINARY_DIR}
             COMMAND ${CMAKE_COMMAND} -E env "${GUDHI_PYTHON_PATH_ENV}"
             ${PYTHON_EXECUTABLE} ${CMAKE_CURRENT_SOURCE_DIR}/example/rips_complex_from_points_example.py)

    add_gudhi_py_test(test_rips_complex)

    # Simplex tree
    add_test(NAME simplex_tree_example_py_test
             WORKING_DIRECTORY ${CMAKE_CURRENT_BINARY_DIR}
             COMMAND ${CMAKE_COMMAND} -E env "${GUDHI_PYTHON_PATH_ENV}"
             ${PYTHON_EXECUTABLE} ${CMAKE_CURRENT_SOURCE_DIR}/example/simplex_tree_example.py)

    add_gudhi_py_test(test_simplex_tree)
    add_gudhi_py_test(test_simplex_generators)
    add_gudhi_py_test(test_simplex_tree_serialization)

    # Edge collapse
    if(SCIPY_FOUND)
      add_gudhi_py_test(test_collapse_edges)
    endif()

    # Subsampling
    add_gudhi_py_test(test_subsampling)

    # Witness
    add_test(NAME witness_complex_from_nearest_landmark_table_py_test
             WORKING_DIRECTORY ${CMAKE_CURRENT_BINARY_DIR}
             COMMAND ${CMAKE_COMMAND} -E env "${GUDHI_PYTHON_PATH_ENV}"
             ${PYTHON_EXECUTABLE} ${CMAKE_CURRENT_SOURCE_DIR}/example/witness_complex_from_nearest_landmark_table.py)

    add_gudhi_py_test(test_witness_complex)

    # Reader utils
    add_gudhi_py_test(test_reader_utils)
    add_gudhi_py_test(test_off)

    # Wasserstein
    if(OT_FOUND)
      # EagerPy dependency because of enable_autodiff=True
      if(EAGERPY_FOUND)
        add_gudhi_py_test(test_wasserstein_distance)
      endif()

      add_gudhi_py_test(test_wasserstein_barycenter)

      if(TORCH_FOUND AND TENSORFLOW_FOUND AND EAGERPY_FOUND)
        add_gudhi_py_test(test_wasserstein_with_tensors)
      endif()
    endif()

    # Representations
    if(SKLEARN_FOUND AND MATPLOTLIB_FOUND AND OT_FOUND AND NOT CGAL_VERSION VERSION_LESS 4.11.0)
      add_gudhi_py_test(test_representations)
    endif()

    # Differentiation
    if(TENSORFLOW_FOUND)
      add_gudhi_py_test(test_diff)
    endif()

    # Perslay
    if(TENSORFLOW_FOUND AND SKLEARN_FOUND)
      add_gudhi_py_test(test_perslay)
    endif()

    # Betti curves
    if(SKLEARN_FOUND AND SCIPY_FOUND)
      add_gudhi_py_test(test_betti_curve_representations)
    endif()

    # Representations preprocessing
    if(SKLEARN_FOUND)
      add_gudhi_py_test(test_representations_preprocessing)
    endif()

    # Time Delay
    add_gudhi_py_test(test_time_delay)

    # DTM
    if(SCIPY_FOUND AND SKLEARN_FOUND AND TORCH_FOUND AND HNSWLIB_FOUND AND PYKEOPS_FOUND AND EAGERPY_FOUND)
      add_gudhi_py_test(test_knn)
      add_gudhi_py_test(test_dtm)
    endif()

    # Tomato
    if(SCIPY_FOUND AND SKLEARN_FOUND)
      add_gudhi_py_test(test_tomato)
    endif()

    # Weighted Rips
    if(SCIPY_FOUND)
      add_gudhi_py_test(test_weighted_rips_complex)
    endif()

    # DTM Rips
    if(SCIPY_FOUND)
      add_gudhi_py_test(test_dtm_rips_complex)
    endif()

    # Cover complex
    if(SKLEARN_FOUND)
      add_gudhi_py_test(test_cover_complex)
    endif()

    # Fetch remote datasets
    if(WITH_GUDHI_REMOTE_TEST)
      add_gudhi_py_test(test_remote_datasets)
    endif()

    # persistence graphical tools
    if(MATPLOTLIB_FOUND)
      add_gudhi_py_test(test_persistence_graphical_tools)
    endif()

    # Set missing or not modules
    set(GUDHI_MODULES ${GUDHI_MODULES} "python" CACHE INTERNAL "GUDHI_MODULES")
  else(NUMPY_FOUND AND PYBIND11_FOUND AND CYTHON_FOUND)
    message("++ Python module will not be compiled because numpy and/or cython and/or pybind11 was/were not found")
    set(GUDHI_MISSING_MODULES ${GUDHI_MISSING_MODULES} "python" CACHE INTERNAL "GUDHI_MISSING_MODULES")
  endif(NUMPY_FOUND AND PYBIND11_FOUND AND CYTHON_FOUND)
else(PYTHONINTERP_FOUND)
  message("++ Python module will not be compiled because no Python interpreter was found")
  set(GUDHI_MISSING_MODULES ${GUDHI_MISSING_MODULES} "python" CACHE INTERNAL "GUDHI_MISSING_MODULES")
endif(PYTHONINTERP_FOUND)<|MERGE_RESOLUTION|>--- conflicted
+++ resolved
@@ -185,12 +185,8 @@
     if (NOT CGAL_WITH_EIGEN3_VERSION VERSION_LESS 5.1.0)
       set(GUDHI_CYTHON_MODULES "${GUDHI_CYTHON_MODULES}'alpha_complex', ")
     endif ()
-<<<<<<< HEAD
-    set(GUDHI_PYBIND11_MODULES "${GUDHI_PYBIND11_MODULES}'_persline', ")
+    set(GUDHI_PYBIND11_MODULES "${GUDHI_PYBIND11_MODULES}'_pers_cub_low_dim', ")
     set(GUDHI_PYBIND11_MODULES "${GUDHI_PYBIND11_MODULES}'_edge_collapse', ")
-=======
-    set(GUDHI_PYBIND11_MODULES "${GUDHI_PYBIND11_MODULES}'_pers_cub_low_dim', ")
->>>>>>> dd1ceb91
 
     # from windows vcpkg eigen 3.4.0#2 : build fails with
     # error C2440: '<function-style-cast>': cannot convert from 'Eigen::EigenBase<Derived>::Index' to '__gmp_expr<mpq_t,mpq_t>'
