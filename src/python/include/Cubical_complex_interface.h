/*    This file is part of the Gudhi Library - https://gudhi.inria.fr/ - which is released under MIT.
 *    See file LICENSE or go to https://gudhi.inria.fr/licensing/ for full license details.
 *    Author(s):       Vincent Rouvreau
 *
 *    Copyright (C) 2016 Inria
 *
 *    Modification(s):
 *      - YYYY/MM Author: Description of the modification
 */

#ifndef INCLUDE_CUBICAL_COMPLEX_INTERFACE_H_
#define INCLUDE_CUBICAL_COMPLEX_INTERFACE_H_

#include <gudhi/Bitmap_cubical_complex.h>
#include <gudhi/Bitmap_cubical_complex_base.h>
#include <gudhi/Bitmap_cubical_complex_periodic_boundary_conditions_base.h>

#include <iostream>
#include <vector>
#include <string>

namespace Gudhi {

namespace cubical_complex {

/* These classes are only needed to circumvent the protected access. */

class Cubical_complex_interface : public Bitmap_cubical_complex<Bitmap_cubical_complex_base<double>> {
  typedef Bitmap_cubical_complex<Bitmap_cubical_complex_base<double>> Base;
 public:
  using Base::Base; // inheriting constructors
  using Base::data;

  // not const because cython does not handle const very well
  std::vector<unsigned>& shape() { return this->sizes; };
};

class Periodic_cubical_complex_interface : public Bitmap_cubical_complex<Bitmap_cubical_complex_periodic_boundary_conditions_base<double>> {
  typedef Bitmap_cubical_complex<Bitmap_cubical_complex_periodic_boundary_conditions_base<double>> Base;
 public:
<<<<<<< HEAD
  Cubical_complex_interface(const std::vector<unsigned>& dimensions,
                            const std::vector<double>& cells,
                            bool input_top_cells = true)
  : Bitmap_cubical_complex<CubicalComplexOptions>(dimensions, cells, input_top_cells) {
  }

  Cubical_complex_interface(const std::vector<unsigned>& dimensions,
                            const std::vector<double>& cells,
                            const std::vector<bool>& periodic_dimensions,
                            bool input_top_cells = true)
  : Bitmap_cubical_complex<CubicalComplexOptions>(dimensions, cells, periodic_dimensions, input_top_cells) {
  }

  Cubical_complex_interface(const std::string& perseus_file)
  : Bitmap_cubical_complex<CubicalComplexOptions>(perseus_file.c_str()) {
  }
=======
  using Base::Base; // inheriting constructors
  using Base::data;

  // not const because cython does not handle const very well
  std::vector<unsigned>& shape() { return this->sizes; };
  std::vector<bool>& periodicities() { return this->directions_in_which_periodic_b_cond_are_to_be_imposed; }
>>>>>>> f5a3766c
};

}  // namespace cubical_complex

}  // namespace Gudhi

#endif  // INCLUDE_CUBICAL_COMPLEX_INTERFACE_H_
<|MERGE_RESOLUTION|>--- conflicted
+++ resolved
@@ -38,31 +38,12 @@
 class Periodic_cubical_complex_interface : public Bitmap_cubical_complex<Bitmap_cubical_complex_periodic_boundary_conditions_base<double>> {
   typedef Bitmap_cubical_complex<Bitmap_cubical_complex_periodic_boundary_conditions_base<double>> Base;
  public:
-<<<<<<< HEAD
-  Cubical_complex_interface(const std::vector<unsigned>& dimensions,
-                            const std::vector<double>& cells,
-                            bool input_top_cells = true)
-  : Bitmap_cubical_complex<CubicalComplexOptions>(dimensions, cells, input_top_cells) {
-  }
-
-  Cubical_complex_interface(const std::vector<unsigned>& dimensions,
-                            const std::vector<double>& cells,
-                            const std::vector<bool>& periodic_dimensions,
-                            bool input_top_cells = true)
-  : Bitmap_cubical_complex<CubicalComplexOptions>(dimensions, cells, periodic_dimensions, input_top_cells) {
-  }
-
-  Cubical_complex_interface(const std::string& perseus_file)
-  : Bitmap_cubical_complex<CubicalComplexOptions>(perseus_file.c_str()) {
-  }
-=======
   using Base::Base; // inheriting constructors
   using Base::data;
 
   // not const because cython does not handle const very well
   std::vector<unsigned>& shape() { return this->sizes; };
   std::vector<bool>& periodicities() { return this->directions_in_which_periodic_b_cond_are_to_be_imposed; }
->>>>>>> f5a3766c
 };
 
 }  // namespace cubical_complex
