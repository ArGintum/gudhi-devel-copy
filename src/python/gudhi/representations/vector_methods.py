# This file is part of the Gudhi Library - https://gudhi.inria.fr/ - which is released under MIT.
# See file LICENSE or go to https://gudhi.inria.fr/licensing/ for full license details.
# Author(s):       Mathieu Carrière, Martin Royer, Gard Spreemann
#
# Copyright (C) 2018-2020 Inria
#
# Modification(s):
#   - 2020/06 Martin: ATOL integration
<<<<<<< HEAD
#   - 2020/12 Gard: A more flexible Betti curve class capable of computing exact curves.
=======
#   - 2021/11 Vincent Rouvreau: factorize _automatic_sample_range
>>>>>>> 61416d47

import numpy as np
from sklearn.base          import BaseEstimator, TransformerMixin
from sklearn.exceptions    import NotFittedError
from sklearn.preprocessing import MinMaxScaler, MaxAbsScaler
from sklearn.neighbors     import DistanceMetric
from sklearn.metrics       import pairwise

from .preprocessing import DiagramScaler, BirthPersistenceTransform

#############################################
# Finite Vectorization methods ##############
#############################################

class PersistenceImage(BaseEstimator, TransformerMixin):
    """
    This is a class for computing persistence images from a list of persistence diagrams. A persistence image is a 2D function computed from a persistence diagram by convolving the diagram points with a weighted Gaussian kernel. The plane is then discretized into an image with pixels, which is flattened and returned as a vector. See http://jmlr.org/papers/v18/16-337.html for more details.
    """
    def __init__(self, bandwidth=1., weight=lambda x: 1, resolution=[20,20], im_range=[np.nan, np.nan, np.nan, np.nan]):
        """
        Constructor for the PersistenceImage class.

        Parameters:
            bandwidth (double): bandwidth of the Gaussian kernel (default 1.).
            weight (function): weight function for the persistence diagram points (default constant function, ie lambda x: 1). This function must be defined on 2D points, ie lists or numpy arrays of the form [p_x,p_y].
            resolution ([int,int]): size (in pixels) of the persistence image (default [20,20]).
            im_range ([double,double,double,double]): minimum and maximum of each axis of the persistence image, of the form [x_min, x_max, y_min, y_max] (default [numpy.nan, numpy.nan, numpy.nan, numpyp.nan]). If one of the values is numpy.nan, it can be computed from the persistence diagrams with the fit() method.
        """
        self.bandwidth, self.weight = bandwidth, weight
        self.resolution, self.im_range = resolution, im_range

    def fit(self, X, y=None):
        """
        Fit the PersistenceImage class on a list of persistence diagrams: if any of the values in **im_range** is numpy.nan, replace it with the corresponding value computed on the given list of persistence diagrams.

        Parameters:
            X (list of n x 2 numpy arrays): input persistence diagrams.
            y (n x 1 array): persistence diagram labels (unused).
        """
        if np.isnan(np.array(self.im_range)).any():
            try:
                new_X = BirthPersistenceTransform().fit_transform(X)
                pre = DiagramScaler(use=True, scalers=[([0], MinMaxScaler()), ([1], MinMaxScaler())]).fit(new_X,y)
                [mx,my],[Mx,My] = [pre.scalers[0][1].data_min_[0], pre.scalers[1][1].data_min_[0]], [pre.scalers[0][1].data_max_[0], pre.scalers[1][1].data_max_[0]]
                self.im_range = np.where(np.isnan(np.array(self.im_range)), np.array([mx, Mx, my, My]), np.array(self.im_range))
            except ValueError:
                # Empty persistence diagram case - https://github.com/GUDHI/gudhi-devel/issues/507
                pass
        return self

    def transform(self, X):
        """
        Compute the persistence image for each persistence diagram individually and store the results in a single numpy array.

        Parameters:
            X (list of n x 2 numpy arrays): input persistence diagrams.
    
        Returns:
            numpy array with shape (number of diagrams) x (number of pixels = **resolution[0]** x **resolution[1]**): output persistence images.
        """
        num_diag, Xfit = len(X), []
        new_X = BirthPersistenceTransform().fit_transform(X)

        for i in range(num_diag):

            diagram, num_pts_in_diag = new_X[i], X[i].shape[0]

            w = np.empty(num_pts_in_diag)
            for j in range(num_pts_in_diag):
                w[j] = self.weight(diagram[j,:])

            x_values, y_values = np.linspace(self.im_range[0], self.im_range[1], self.resolution[0]), np.linspace(self.im_range[2], self.im_range[3], self.resolution[1])
            Xs, Ys = np.tile((diagram[:,0][:,np.newaxis,np.newaxis]-x_values[np.newaxis,np.newaxis,:]),[1,self.resolution[1],1]), np.tile(diagram[:,1][:,np.newaxis,np.newaxis]-y_values[np.newaxis,:,np.newaxis],[1,1,self.resolution[0]])
            image = np.tensordot(w, np.exp((-np.square(Xs)-np.square(Ys))/(2*np.square(self.bandwidth)))/(np.square(self.bandwidth)*2*np.pi), 1)

            Xfit.append(image.flatten()[np.newaxis,:])

        Xfit = np.concatenate(Xfit,0)

        return Xfit

    def __call__(self, diag):
        """
        Apply PersistenceImage on a single persistence diagram and outputs the result.

        Parameters:
            diag (n x 2 numpy array): input persistence diagram.

        Returns:
            numpy array with shape (number of pixels = **resolution[0]** x **resolution[1]**):: output persistence image.
        """
        return self.fit_transform([diag])[0,:]

def _automatic_sample_range(sample_range, X, y):
        """
        Compute and returns sample range from the persistence diagrams if one of the sample_range values is numpy.nan.

        Parameters:
            sample_range (a numpy array of 2 float): minimum and maximum of all piecewise-linear function domains, of
                the form [x_min, x_max].
            X (list of n x 2 numpy arrays): input persistence diagrams.
            y (n x 1 array): persistence diagram labels (unused).
        """
        nan_in_range = np.isnan(sample_range)
        if nan_in_range.any():
            try:
                pre = DiagramScaler(use=True, scalers=[([0], MinMaxScaler()), ([1], MinMaxScaler())]).fit(X,y)
                [mx,my] = [pre.scalers[0][1].data_min_[0], pre.scalers[1][1].data_min_[0]]
                [Mx,My] = [pre.scalers[0][1].data_max_[0], pre.scalers[1][1].data_max_[0]]
                return np.where(nan_in_range, np.array([mx, My]), sample_range)
            except ValueError:
                # Empty persistence diagram case - https://github.com/GUDHI/gudhi-devel/issues/507
                pass
        return sample_range

class Landscape(BaseEstimator, TransformerMixin):
    """
    This is a class for computing persistence landscapes from a list of persistence diagrams. A persistence landscape is a collection of 1D piecewise-linear functions computed from the rank function associated to the persistence diagram. These piecewise-linear functions are then sampled evenly on a given range and the corresponding vectors of samples are concatenated and returned. See http://jmlr.org/papers/v16/bubenik15a.html for more details.
    """
    def __init__(self, num_landscapes=5, resolution=100, sample_range=[np.nan, np.nan]):
        """
        Constructor for the Landscape class.

        Parameters:
            num_landscapes (int): number of piecewise-linear functions to output (default 5).
            resolution (int): number of sample for all piecewise-linear functions (default 100).
            sample_range ([double, double]): minimum and maximum of all piecewise-linear function domains, of the form [x_min, x_max] (default [numpy.nan, numpy.nan]). It is the interval on which samples will be drawn evenly. If one of the values is numpy.nan, it can be computed from the persistence diagrams with the fit() method.
        """
        self.num_landscapes, self.resolution, self.sample_range = num_landscapes, resolution, sample_range
        self.nan_in_range = np.isnan(np.array(self.sample_range))
        self.new_resolution = self.resolution + self.nan_in_range.sum()

    def fit(self, X, y=None):
        """
        Fit the Landscape class on a list of persistence diagrams: if any of the values in **sample_range** is numpy.nan, replace it with the corresponding value computed on the given list of persistence diagrams.

        Parameters:
            X (list of n x 2 numpy arrays): input persistence diagrams.
            y (n x 1 array): persistence diagram labels (unused).
        """
        self.sample_range = _automatic_sample_range(np.array(self.sample_range), X, y)
        return self

    def transform(self, X):
        """
        Compute the persistence landscape for each persistence diagram individually and concatenate the results.

        Parameters:
            X (list of n x 2 numpy arrays): input persistence diagrams.
    
        Returns:
            numpy array with shape (number of diagrams) x (number of samples = **num_landscapes** x **resolution**): output persistence landscapes.
        """
        num_diag, Xfit = len(X), []
        x_values = np.linspace(self.sample_range[0], self.sample_range[1], self.new_resolution)
        step_x = x_values[1] - x_values[0]

        for i in range(num_diag):

            diagram, num_pts_in_diag = X[i], X[i].shape[0]

            ls = np.zeros([self.num_landscapes, self.new_resolution])

            events = []
            for j in range(self.new_resolution):
                events.append([])

            for j in range(num_pts_in_diag):
                [px,py] = diagram[j,:2]
                min_idx = np.clip(np.ceil((px          - self.sample_range[0]) / step_x).astype(int), 0, self.new_resolution)
                mid_idx = np.clip(np.ceil((0.5*(py+px) - self.sample_range[0]) / step_x).astype(int), 0, self.new_resolution)
                max_idx = np.clip(np.ceil((py          - self.sample_range[0]) / step_x).astype(int), 0, self.new_resolution)

                if min_idx < self.new_resolution and max_idx > 0:

                    landscape_value = self.sample_range[0] + min_idx * step_x - px
                    for k in range(min_idx, mid_idx):
                        events[k].append(landscape_value)
                        landscape_value += step_x

                    landscape_value = py - self.sample_range[0] - mid_idx * step_x
                    for k in range(mid_idx, max_idx):
                        events[k].append(landscape_value)
                        landscape_value -= step_x

            for j in range(self.new_resolution):
                events[j].sort(reverse=True)
                for k in range( min(self.num_landscapes, len(events[j])) ):
                    ls[k,j] = events[j][k]

            if self.nan_in_range[0]:
                ls = ls[:,1:]
            if self.nan_in_range[1]:
                ls = ls[:,:-1]
            ls = np.sqrt(2)*np.reshape(ls,[1,-1])
            Xfit.append(ls)

        Xfit = np.concatenate(Xfit,0)

        return Xfit

    def __call__(self, diag):
        """
        Apply Landscape on a single persistence diagram and outputs the result.

        Parameters:
            diag (n x 2 numpy array): input persistence diagram.

        Returns:
            numpy array with shape (number of samples = **num_landscapes** x **resolution**): output persistence landscape.
        """
        return self.fit_transform([diag])[0,:]

class Silhouette(BaseEstimator, TransformerMixin):
    """
    This is a class for computing persistence silhouettes from a list of persistence diagrams. A persistence silhouette is computed by taking a weighted average of the collection of 1D piecewise-linear functions given by the persistence landscapes, and then by evenly sampling this average on a given range. Finally, the corresponding vector of samples is returned. See https://arxiv.org/abs/1312.0308 for more details.
    """
    def __init__(self, weight=lambda x: 1, resolution=100, sample_range=[np.nan, np.nan]):
        """
        Constructor for the Silhouette class.

        Parameters:
            weight (function): weight function for the persistence diagram points (default constant function, ie lambda x: 1). This function must be defined on 2D points, ie on lists or numpy arrays of the form [p_x,p_y].
            resolution (int): number of samples for the weighted average (default 100).
            sample_range ([double, double]): minimum and maximum for the weighted average domain, of the form [x_min, x_max] (default [numpy.nan, numpy.nan]). It is the interval on which samples will be drawn evenly. If one of the values is numpy.nan, it can be computed from the persistence diagrams with the fit() method.
        """
        self.weight, self.resolution, self.sample_range = weight, resolution, sample_range

    def fit(self, X, y=None):
        """
        Fit the Silhouette class on a list of persistence diagrams: if any of the values in **sample_range** is numpy.nan, replace it with the corresponding value computed on the given list of persistence diagrams.

        Parameters:
            X (list of n x 2 numpy arrays): input persistence diagrams.
            y (n x 1 array): persistence diagram labels (unused).
        """
        self.sample_range = _automatic_sample_range(np.array(self.sample_range), X, y)
        return self

    def transform(self, X):
        """
        Compute the persistence silhouette for each persistence diagram individually and concatenate the results.

        Parameters:
            X (list of n x 2 numpy arrays): input persistence diagrams.
    
        Returns:
            numpy array with shape (number of diagrams) x (**resolution**): output persistence silhouettes.
        """
        num_diag, Xfit = len(X), []
        x_values = np.linspace(self.sample_range[0], self.sample_range[1], self.resolution)
        step_x = x_values[1] - x_values[0]

        for i in range(num_diag):

            diagram, num_pts_in_diag = X[i], X[i].shape[0]

            sh, weights = np.zeros(self.resolution), np.zeros(num_pts_in_diag)
            for j in range(num_pts_in_diag):
                weights[j] = self.weight(diagram[j,:])
            total_weight = np.sum(weights)

            for j in range(num_pts_in_diag):

                [px,py] = diagram[j,:2]
                weight  = weights[j] / total_weight
                min_idx = np.clip(np.ceil((px          - self.sample_range[0]) / step_x).astype(int), 0, self.resolution)
                mid_idx = np.clip(np.ceil((0.5*(py+px) - self.sample_range[0]) / step_x).astype(int), 0, self.resolution)
                max_idx = np.clip(np.ceil((py          - self.sample_range[0]) / step_x).astype(int), 0, self.resolution)

                if min_idx < self.resolution and max_idx > 0:

                    silhouette_value = self.sample_range[0] + min_idx * step_x - px
                    for k in range(min_idx, mid_idx):
                        sh[k] += weight * silhouette_value
                        silhouette_value += step_x

                    silhouette_value = py - self.sample_range[0] - mid_idx * step_x
                    for k in range(mid_idx, max_idx):
                        sh[k] += weight * silhouette_value
                        silhouette_value -= step_x

            Xfit.append(np.reshape(np.sqrt(2) * sh, [1,-1]))

        Xfit = np.concatenate(Xfit, 0)

        return Xfit 

    def __call__(self, diag):
        """
        Apply Silhouette on a single persistence diagram and outputs the result.

        Parameters:
            diag (n x 2 numpy array): input persistence diagram.

        Returns:
            numpy array with shape (**resolution**): output persistence silhouette.
        """
        return self.fit_transform([diag])[0,:]


class BettiCurve(BaseEstimator, TransformerMixin):
    """
    Compute Betti curves from persistence diagrams. There are two modes of operation: with a predefined grid, and without. With a predefined grid, the class computes the Betti numbers at those grid points. Without a predefined grid, it can be fit to a list of persistence diagrams and produce a grid that consists of (at least) the filtration values at which at least one of those persistence diagrams changes Betti numbers, and then compute the Betti numbers at those grid points. In the latter mode, the exact Betti curve is computed for the entire real line.

    Parameters
    ----------
    predefined_grid: 1d array, triple or None, default=None
        Predefined filtration grid points at which to compute the Betti curves. Must be strictly ordered. Infinities are OK. If a triple of the form (l, u, n), the grid will be uniform from l to u in n steps. If None (default), a grid will be computed that captures all changes in Betti numbers in the provided data.

    Attributes
    ----------
    grid_: 1d array
        The grid on which the Betti numbers are computed. If predefined_grid was specified, grid_ will always be that grid, independently of data. If not, the grid is fitted to capture all filtration values at which the Betti numbers change.

    Examples
    --------
    If pd is a persistence diagram and xs is a nonempty grid of finite values such that xs[0] >= pd.min(), then the result of
    >>> bc = BettiCurve(xs)
    >>> result = bc(pd)
    and
    >>> from scipy.interpolate import interp1d
    >>> bc = BettiCurve(None)
    >>> bettis = bc.fit_transform([pd])
    >>> interp = interp1d(bc.grid_, bettis[0, :], kind="previous", fill_value="extrapolate")
    >>> result = np.array(interp(xs), dtype=int)
    are the same.
    """

    def __init__(self, predefined_grid = None):
        if isinstance(predefined_grid, tuple):
            if len(predefined_grid) != 3:
                raise ValueError("Expected array, None or triple.")

            self.predefined_grid = np.linspace(predefined_grid[0], predefined_grid[1], predefined_grid[2])
        else:
            self.predefined_grid = predefined_grid

        
    def is_fitted(self):
        return hasattr(self, "grid_")


    def fit(self, X, y = None):
        """
        Compute a filtration grid that captures all changes in Betti numbers for all the given persistence diagrams, unless a predefined grid was provided.

        Parameters
        ----------
        X: list of 2d arrays
             Persistence diagrams.

        y: None.
             Ignored.
        """
<<<<<<< HEAD

        if self.predefined_grid is None:
            events = np.unique(np.concatenate([pd.flatten() for pd in X] + [[-np.inf]], axis=0))
            self.grid_ = np.array(events)
        else:
            self.grid_ = np.array(self.predefined_grid)

=======
        self.sample_range = _automatic_sample_range(np.array(self.sample_range), X, y)
>>>>>>> 61416d47
        return self


    def fit_transform(self, X):
        """
        Find a sampling grid that captures all changes in Betti numbers, and compute those Betti numbers. The result is the same as fit(X) followed by transform(X), but potentially faster.
        """

        if self.predefined_grid is None:
            if not X:
                X = [np.zeros((0, 2))]
            
            N = len(X)

            events = np.concatenate([pd.flatten(order="F") for pd in X], axis=0)
            sorting = np.argsort(events)
            offsets = np.zeros(1 + N, dtype=int)
            for i in range(0, N):
                offsets[i+1] = offsets[i] + 2*X[i].shape[0]
            starts = offsets[0:N]
            ends = offsets[1:N + 1] - 1

            xs = [-np.inf]
            bettis = [[0] for i in range(0, N)]
            
            for i in sorting:
                j = np.searchsorted(ends, i)
                delta = 1 if i - starts[j] < len(X[j]) else -1
                if events[i] == xs[-1]:
                    bettis[j][-1] += delta
                else:
                    xs.append(events[i])
                    for k in range(0, j):
                        bettis[k].append(bettis[k][-1])
                    bettis[j].append(bettis[j][-1] + delta)
                    for k in range(j+1, N):
                        bettis[k].append(bettis[k][-1])

            self.grid_ = np.array(xs)
            return np.array(bettis, dtype=int)

        else:
            self.grid_ = self.predefined_grid
            return self.transform(X)


    def transform(self, X):
        """
        Compute Betti curves.

        Parameters
        ----------
        X: list of 2d arrays
            Persistence diagrams.

        Returns
        -------
        (len(X))x(len(self.grid_)) array of ints
             Betti numbers of the given persistence diagrams at the grid points given in self.grid_.
        """

        if not self.is_fitted():
            raise NotFittedError("Not fitted.")

        if not X:
            X = [np.zeros((0, 2))]
        
        N = len(X)

        events = np.concatenate([pd.flatten(order="F") for pd in X], axis=0)
        sorting = np.argsort(events)
        offsets = np.zeros(1 + N, dtype=int)
        for i in range(0, N):
            offsets[i+1] = offsets[i] + 2*X[i].shape[0]
        starts = offsets[0:N]
        ends = offsets[1:N + 1] - 1

        bettis = [[0] for i in range(0, N)]

        i = 0
        for x in self.grid_:
            while i < len(sorting) and events[sorting[i]] <= x:
                j = np.searchsorted(ends, sorting[i])
                delta = 1 if sorting[i] - starts[j] < len(X[j]) else -1
                bettis[j][-1] += delta
                i += 1
            for k in range(0, N):
                bettis[k].append(bettis[k][-1])

        return np.array(bettis, dtype=int)[:, 0:-1]


    def __call__(self, diag):
        """
        Shorthand for transform on a single persistence diagram.
        """
        return self.transform([diag])[0, :]



class Entropy(BaseEstimator, TransformerMixin):
    """
    This is a class for computing persistence entropy. Persistence entropy is a statistic for persistence diagrams inspired from Shannon entropy. This statistic can also be used to compute a feature vector, called the entropy summary function. See https://arxiv.org/pdf/1803.08304.pdf for more details. Note that a previous implementation was contributed by Manuel Soriano-Trigueros.
    """
    def __init__(self, mode="scalar", normalized=True, resolution=100, sample_range=[np.nan, np.nan]):
        """
        Constructor for the Entropy class.

        Parameters:
            mode (string): what entropy to compute: either "scalar" for computing the entropy statistics, or "vector" for computing the entropy summary functions (default "scalar").
            normalized (bool): whether to normalize the entropy summary function (default True). Used only if **mode** = "vector". 
            resolution (int): number of sample for the entropy summary function (default 100). Used only if **mode** = "vector".
            sample_range ([double, double]): minimum and maximum of the entropy summary function domain, of the form [x_min, x_max] (default [numpy.nan, numpy.nan]). It is the interval on which samples will be drawn evenly. If one of the values is numpy.nan, it can be computed from the persistence diagrams with the fit() method. Used only if **mode** = "vector".
        """
        self.mode, self.normalized, self.resolution, self.sample_range = mode, normalized, resolution, sample_range

    def fit(self, X, y=None):
        """
        Fit the Entropy class on a list of persistence diagrams.

        Parameters:
            X (list of n x 2 numpy arrays): input persistence diagrams.
            y (n x 1 array): persistence diagram labels (unused).
        """
        self.sample_range = _automatic_sample_range(np.array(self.sample_range), X, y)
        return self

    def transform(self, X):
        """
        Compute the entropy for each persistence diagram individually and concatenate the results.

        Parameters:
            X (list of n x 2 numpy arrays): input persistence diagrams.
    
        Returns:
            numpy array with shape (number of diagrams) x (1 if **mode** = "scalar" else **resolution**): output entropy.
        """
        num_diag, Xfit = len(X), []
        x_values = np.linspace(self.sample_range[0], self.sample_range[1], self.resolution)
        step_x = x_values[1] - x_values[0]
        new_X = BirthPersistenceTransform().fit_transform(X)        

        for i in range(num_diag):
            orig_diagram, diagram, num_pts_in_diag = X[i], new_X[i], X[i].shape[0]
            try:
                new_diagram = DiagramScaler(use=True, scalers=[([1], MaxAbsScaler())]).fit_transform([diagram])[0]
            except ValueError:
                # Empty persistence diagram case - https://github.com/GUDHI/gudhi-devel/issues/507
                assert len(diagram) == 0
                new_diagram = np.empty(shape = [0, 2])

            if self.mode == "scalar":
                ent = - np.sum( np.multiply(new_diagram[:,1], np.log(new_diagram[:,1])) )
                Xfit.append(np.array([[ent]]))

            else:
                ent = np.zeros(self.resolution)
                for j in range(num_pts_in_diag):
                    [px,py] = orig_diagram[j,:2]
                    min_idx = np.clip(np.ceil((px - self.sample_range[0]) / step_x).astype(int), 0, self.resolution)
                    max_idx = np.clip(np.ceil((py - self.sample_range[0]) / step_x).astype(int), 0, self.resolution)
                    for k in range(min_idx, max_idx):
                        ent[k] += (-1) * new_diagram[j,1] * np.log(new_diagram[j,1])
                if self.normalized:
                    ent = ent / np.linalg.norm(ent, ord=1)
                Xfit.append(np.reshape(ent,[1,-1]))

        Xfit = np.concatenate(Xfit, axis=0)
        return Xfit

    def __call__(self, diag):
        """
        Apply Entropy on a single persistence diagram and outputs the result.

        Parameters:
            diag (n x 2 numpy array): input persistence diagram.

        Returns:
            numpy array with shape (1 if **mode** = "scalar" else **resolution**): output entropy.
        """
        return self.fit_transform([diag])[0,:]

class TopologicalVector(BaseEstimator, TransformerMixin):
    """
    This is a class for computing topological vectors from a list of persistence diagrams. The topological vector associated to a persistence diagram is the sorted vector of a slight modification of the pairwise distances between the persistence diagram points. See https://diglib.eg.org/handle/10.1111/cgf12692 for more details.
    """
    def __init__(self, threshold=10):
        """
        Constructor for the TopologicalVector class.

        Parameters:
            threshold (int): number of distances to keep (default 10). This is the dimension of the topological vector. If -1, this threshold is computed from the list of persistence diagrams by considering the one with the largest number of points and using the dimension of its corresponding topological vector as threshold. 
        """
        self.threshold = threshold

    def fit(self, X, y=None):
        """
        Fit the TopologicalVector class on a list of persistence diagrams (this function actually does nothing but is useful when TopologicalVector is included in a scikit-learn Pipeline).

        Parameters:
            X (list of n x 2 or n x 1 numpy arrays): input persistence diagrams.
            y (n x 1 array): persistence diagram labels (unused).
        """
        return self

    def transform(self, X):
        """
        Compute the topological vector for each persistence diagram individually and concatenate the results.

        Parameters:
            X (list of n x 2 numpy arrays): input persistence diagrams.
    
        Returns:
            numpy array with shape (number of diagrams) x (**threshold**): output topological vectors.
        """
        if self.threshold == -1:
            thresh = np.array([X[i].shape[0] for i in range(len(X))]).max()
        else:
            thresh = self.threshold

        num_diag = len(X)
        Xfit = np.zeros([num_diag, thresh])

        for i in range(num_diag):

            diagram, num_pts_in_diag = X[i], X[i].shape[0]
            pers = 0.5 * (diagram[:,1]-diagram[:,0])
            min_pers = np.minimum(pers,np.transpose(pers))
            # Works fine with sklearn 1.0, but an ValueError exception is thrown on past versions
            try:
                distances = DistanceMetric.get_metric("chebyshev").pairwise(diagram)
            except ValueError:
                # Empty persistence diagram case - https://github.com/GUDHI/gudhi-devel/issues/507
                assert len(diagram) == 0
                distances = np.empty(shape = [0, 0])
            vect = np.flip(np.sort(np.triu(np.minimum(distances, min_pers)), axis=None), 0)
            dim = min(len(vect), thresh)
            Xfit[i, :dim] = vect[:dim]

        return Xfit

    def __call__(self, diag):
        """
        Apply TopologicalVector on a single persistence diagram and outputs the result.

        Parameters:
            diag (n x 2 numpy array): input persistence diagram.

        Returns:
            numpy array with shape (**threshold**): output topological vector.
        """
        return self.fit_transform([diag])[0,:]

class ComplexPolynomial(BaseEstimator, TransformerMixin):
    """
    This is a class for computing complex polynomials from a list of persistence diagrams. The persistence diagram points are seen as the roots of some complex polynomial, whose coefficients are returned in a complex vector. See https://link.springer.com/chapter/10.1007%2F978-3-319-23231-7_27 for more details.
    """
    def __init__(self, polynomial_type="R", threshold=10):
        """
        Constructor for the ComplexPolynomial class.

        Parameters:
           polynomial_type (char): either "R", "S" or "T" (default "R"). Type of complex polynomial that is going to be computed (explained in https://link.springer.com/chapter/10.1007%2F978-3-319-23231-7_27).
           threshold (int): number of coefficients (default 10). This is the dimension of the complex vector of coefficients, i.e. the number of coefficients corresponding to the largest degree terms of the polynomial. If -1, this threshold is computed from the list of persistence diagrams by considering the one with the largest number of points and using the dimension of its corresponding complex vector of coefficients as threshold. 
        """
        self.threshold, self.polynomial_type = threshold, polynomial_type

    def fit(self, X, y=None):
        """
        Fit the ComplexPolynomial class on a list of persistence diagrams (this function actually does nothing but is useful when ComplexPolynomial is included in a scikit-learn Pipeline).

        Parameters:
            X (list of n x 2 or n x 1 numpy arrays): input persistence diagrams.
            y (n x 1 array): persistence diagram labels (unused).
        """
        return self

    def transform(self, X):
        """
        Compute the complex vector of coefficients for each persistence diagram individually and concatenate the results.

        Parameters:
            X (list of n x 2 numpy arrays): input persistence diagrams.
    
        Returns:
            numpy array with shape (number of diagrams) x (**threshold**): output complex vectors of coefficients.
        """
        if self.threshold == -1:
            thresh = np.array([X[i].shape[0] for i in range(len(X))]).max()
        else:
            thresh = self.threshold

        Xfit = np.zeros([len(X), thresh]) + 1j * np.zeros([len(X), thresh])
        for d in range(len(X)):
            D, N = X[d], X[d].shape[0]
            if self.polynomial_type == "R":
                roots = D[:,0] + 1j * D[:,1]
            elif self.polynomial_type == "S":
                alpha = np.linalg.norm(D, axis=1)
                alpha = np.where(alpha==0, np.ones(N), alpha)
                roots = np.multiply( np.multiply(  (D[:,0]+1j*D[:,1]), (D[:,1]-D[:,0])  ), 1./(np.sqrt(2)*alpha) )
            elif self.polynomial_type == "T":
                alpha = np.linalg.norm(D, axis=1)
                roots = np.multiply(  (D[:,1]-D[:,0])/2, np.cos(alpha) - np.sin(alpha) + 1j * (np.cos(alpha) + np.sin(alpha))  )
            coeff = [0] * (N+1)
            coeff[N] = 1
            for i in range(1, N+1): 
                for j in range(N-i-1, N): 
                    coeff[j] += ((-1) * roots[i-1] * coeff[j+1])   
            coeff = np.array(coeff[::-1])[1:]
            Xfit[d, :min(thresh, coeff.shape[0])] = coeff[:min(thresh, coeff.shape[0])]
        return Xfit

    def __call__(self, diag):
        """
        Apply ComplexPolynomial on a single persistence diagram and outputs the result.

        Parameters:
            diag (n x 2 numpy array): input persistence diagram.

        Returns:
            numpy array with shape (**threshold**): output complex vector of coefficients.
        """
        return self.fit_transform([diag])[0,:]

def _lapl_contrast(measure, centers, inertias):
    """contrast function for vectorising `measure` in ATOL"""
    return np.exp(-pairwise.pairwise_distances(measure, Y=centers) / inertias)

def _gaus_contrast(measure, centers, inertias):
    """contrast function for vectorising `measure` in ATOL"""
    return np.exp(-pairwise.pairwise_distances(measure, Y=centers, squared=True) / inertias**2)

def _indicator_contrast(diags, centers, inertias):
    """contrast function for vectorising `measure` in ATOL"""
    robe_curve = np.clip(2-pairwise.pairwise_distances(diags, Y=centers)/inertias, 0, 1)
    return robe_curve

def _cloud_weighting(measure):
    """automatic uniform weighting with mass 1 for `measure` in ATOL"""
    return np.ones(shape=measure.shape[0])

def _iidproba_weighting(measure):
    """automatic uniform weighting with mass 1/N for `measure` in ATOL"""
    return np.ones(shape=measure.shape[0]) / measure.shape[0]

class Atol(BaseEstimator, TransformerMixin):
    """
    This class allows to vectorise measures (e.g. point clouds, persistence diagrams, etc) after a quantisation step.

    ATOL paper: :cite:`royer2019atol`

    Example
    --------
    >>> from sklearn.cluster import KMeans
    >>> from gudhi.representations.vector_methods import Atol
    >>> import numpy as np
    >>> a = np.array([[1, 2, 4], [1, 4, 0], [1, 0, 4]])
    >>> b = np.array([[4, 2, 0], [4, 4, 0], [4, 0, 2]])
    >>> c = np.array([[3, 2, -1], [1, 2, -1]])
    >>> atol_vectoriser = Atol(quantiser=KMeans(n_clusters=2, random_state=202006))
    >>> atol_vectoriser.fit(X=[a, b, c]).centers # doctest: +SKIP
    >>> # array([[ 2.        ,  0.66666667,  3.33333333],
    >>> #        [ 2.6       ,  2.8       , -0.4       ]])
    >>> atol_vectoriser(a)
    >>> # array([1.18168665, 0.42375966]) # doctest: +SKIP
    >>> atol_vectoriser(c)
    >>> # array([0.02062512, 1.25157463]) # doctest: +SKIP
    >>> atol_vectoriser.transform(X=[a, b, c]) # doctest: +SKIP
    >>> # array([[1.18168665, 0.42375966],
    >>> #        [0.29861028, 1.06330156],
    >>> #        [0.02062512, 1.25157463]])
    """
    # Note the example above must be up to date with the one in tests called test_atol_doc
    def __init__(self, quantiser, weighting_method="cloud", contrast="gaussian"):
        """
        Constructor for the Atol measure vectorisation class.

        Parameters:
            quantiser (Object): Object with `fit` (sklearn API consistent) and `cluster_centers` and `n_clusters`
                attributes, e.g. sklearn.cluster.KMeans. It will be fitted when the Atol object function `fit` is called.
            weighting_method (string): constant generic function for weighting the measure points
                choose from {"cloud", "iidproba"}
                (default: constant function, i.e. the measure is seen as a point cloud by default).
                This will have no impact if weights are provided along with measures all the way: `fit` and `transform`.
            contrast (string): constant function for evaluating proximity of a measure with respect to centers
                choose from {"gaussian", "laplacian", "indicator"}
                (default: gaussian contrast function, see page 3 in the ATOL paper).
        """
        self.quantiser = quantiser
        self.contrast = {
            "gaussian": _gaus_contrast,
            "laplacian": _lapl_contrast,
            "indicator": _indicator_contrast,
        }.get(contrast, _gaus_contrast)
        self.weighting_method = {
            "cloud"   : _cloud_weighting,
            "iidproba": _iidproba_weighting,
        }.get(weighting_method, _cloud_weighting)

    def fit(self, X, y=None, sample_weight=None):
        """
        Calibration step: fit centers to the sample measures and derive inertias between centers.

        Parameters:
            X (list N x d numpy arrays): input measures in R^d from which to learn center locations and inertias
                (measures can have different N).
            y: Ignored, present for API consistency by convention.
            sample_weight (list of numpy arrays): weights for each measure point in X, optional.
                If None, the object's weighting_method will be used.

        Returns:
            self
        """
        if not hasattr(self.quantiser, 'fit'):
            raise TypeError("quantiser %s has no `fit` attribute." % (self.quantiser))
        if sample_weight is None:
            sample_weight = np.concatenate([self.weighting_method(measure) for measure in X])

        measures_concat = np.concatenate(X)
        self.quantiser.fit(X=measures_concat, sample_weight=sample_weight)
        self.centers = self.quantiser.cluster_centers_
        if self.quantiser.n_clusters == 1:
            dist_centers = pairwise.pairwise_distances(measures_concat)
            np.fill_diagonal(dist_centers, 0)
            self.inertias = np.array([np.max(dist_centers)/2])
        else:
            dist_centers = pairwise.pairwise_distances(self.centers)
            dist_centers[dist_centers == 0] = np.inf
            self.inertias = np.min(dist_centers, axis=0)/2
        return self

    def __call__(self, measure, sample_weight=None):
        """
        Apply measure vectorisation on a single measure.

        Parameters:
            measure (n x d numpy array): input measure in R^d.

        Returns:
            numpy array in R^self.quantiser.n_clusters.
        """
        if sample_weight is None:
            sample_weight = self.weighting_method(measure)
        return np.sum(sample_weight * self.contrast(measure, self.centers, self.inertias.T).T, axis=1)

    def transform(self, X, sample_weight=None):
        """
        Apply measure vectorisation on a list of measures.

        Parameters:
            X (list N x d numpy arrays): input measures in R^d from which to learn center locations and inertias
                (measures can have different N).
            sample_weight (list of numpy arrays): weights for each measure point in X, optional.
                If None, the object's weighting_method will be used.

        Returns:
            numpy array with shape (number of measures) x (self.quantiser.n_clusters).
        """
        if sample_weight is None:
            sample_weight = [self.weighting_method(measure) for measure in X]
        return np.stack([self(measure, sample_weight=weight) for measure, weight in zip(X, sample_weight)])<|MERGE_RESOLUTION|>--- conflicted
+++ resolved
@@ -6,11 +6,8 @@
 #
 # Modification(s):
 #   - 2020/06 Martin: ATOL integration
-<<<<<<< HEAD
 #   - 2020/12 Gard: A more flexible Betti curve class capable of computing exact curves.
-=======
 #   - 2021/11 Vincent Rouvreau: factorize _automatic_sample_range
->>>>>>> 61416d47
 
 import numpy as np
 from sklearn.base          import BaseEstimator, TransformerMixin
@@ -366,7 +363,6 @@
         y: None.
              Ignored.
         """
-<<<<<<< HEAD
 
         if self.predefined_grid is None:
             events = np.unique(np.concatenate([pd.flatten() for pd in X] + [[-np.inf]], axis=0))
@@ -374,9 +370,9 @@
         else:
             self.grid_ = np.array(self.predefined_grid)
 
-=======
-        self.sample_range = _automatic_sample_range(np.array(self.sample_range), X, y)
->>>>>>> 61416d47
+
+        #self.sample_range = _automatic_sample_range(np.array(self.sample_range), X, y)
+
         return self
 
 
