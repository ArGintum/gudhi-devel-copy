# This file is part of the Gudhi Library - https://gudhi.inria.fr/ - which is released under MIT.
# See file LICENSE or go to https://gudhi.inria.fr/licensing/ for full license details.
# Author(s):       Mathieu Carrière, Vincent Rouvreau
#
# Copyright (C) 2018-2019 Inria
#
# Modification(s):
#   - 2021/10 Vincent Rouvreau: Add DimensionSelector
#   - YYYY/MM Author: Description of the modification

import numpy as np
from sklearn.base          import BaseEstimator, TransformerMixin
from sklearn.preprocessing import StandardScaler


#############################################
# Utils #####################################
#############################################

def _maybe_fit_transform(obj, attr, diag):
    """
    In __call__, use transform on the object itself if it has been fitted,
    otherwise fit_transform on a clone of the object so it doesn't affect future calls.
    """
    if hasattr(obj, attr):
        result = obj.transform([diag])
    else:
        result = obj.__class__(**obj.get_params()).fit_transform([diag])
    return result[0]

class Clamping(BaseEstimator, TransformerMixin):
    """
    This is a class for clamping a list of values. It is not meant to be called directly on (a list of) persistence diagrams, but it is rather meant to be used as a parameter for the DiagramScaler class. As such it has the same methods and purpose as common scalers from sklearn.preprocessing such as MinMaxScaler, RobustScaler, StandardScaler, etc. A typical use would be for instance if you want to clamp abscissae or ordinates (or both) of persistence diagrams within a pre-defined interval.
    """
    def __init__(self, minimum=-np.inf, maximum=np.inf):
        """
        Constructor for the Clamping class.

        Parameters:
            limit (float): clamping value (default np.inf).
        """
        self.minimum = minimum
        self.maximum = maximum

    def fit(self, X, y=None):
        """
        Fit the Clamping class on a list of values (this function actually does nothing but is useful when Clamping is included in a scikit-learn Pipeline).

        Parameters:
            X (numpy array of size n): input values.
            y (n x 1 array): value labels (unused).
        """
        return self

    def transform(self, X):
        """
        Clamp list of values.

        Parameters:
            X (numpy array of size n): input list of values.

        Returns:
            numpy array of size n: output list of values.
        """
        Xfit = np.clip(X, self.minimum, self.maximum)
        return Xfit


#############################################
# Preprocessing #############################
#############################################

class BirthPersistenceTransform(BaseEstimator, TransformerMixin):
    """
    This is a class for the affine transformation (x,y) -> (x,y-x) to be applied on persistence diagrams.
    """
    def __init__(self):
        """
        Constructor for BirthPersistenceTransform class.
        """
        return None

    def fit(self, X, y=None):
        """
        Fit the BirthPersistenceTransform class on a list of persistence diagrams (this function actually does nothing but is useful when BirthPersistenceTransform is included in a scikit-learn Pipeline).

        Parameters:
            X (list of n x 2 numpy array): input persistence diagrams.
            y (n x 1 array): persistence diagram labels (unused).
        """
        return self

    def transform(self, X):
        """
        Apply the BirthPersistenceTransform function on the persistence diagrams.

        Parameters:
            X (list of n x 2 numpy array): input persistence diagrams.

        Returns:
            list of n x 2 numpy array: transformed persistence diagrams.
        """
        Xfit = []
        for diag in X:
            #new_diag = np.empty(diag.shape)
            #np.copyto(new_diag, diag)
            new_diag = np.copy(diag)
            new_diag[:,1] = new_diag[:,1] - new_diag[:,0]
            Xfit.append(new_diag)
        return Xfit

    def __call__(self, diag):
        """
        Apply BirthPersistenceTransform on a single persistence diagram and outputs the result.

        Parameters:
            diag (n x 2 numpy array): input persistence diagram.

        Returns:
            n x 2 numpy array: transformed persistence diagram.
        """
        return self.transform([diag])[0]

class DiagramScaler(BaseEstimator, TransformerMixin):
    """
    This is a class for preprocessing persistence diagrams with a given list of scalers, such as those included in scikit-learn.
    """
    def __init__(self, use=False, scalers=[]):
        """
        Constructor for the DiagramScaler class.

        Parameters:
            use (bool): whether to use the class or not (default False).
            scalers (list of classes): list of scalers to be fit on the persistence diagrams (default []). Each element of the list is a tuple with two elements: the first one is a list of coordinates, and the second one is a scaler (i.e. a class with fit() and transform() methods) that is going to be applied to these coordinates. Common scalers can be found in the scikit-learn library (such as MinMaxScaler for instance).
        """
        self.scalers  = scalers
        self.use      = use

    def fit(self, X, y=None):
        """
        Fit the DiagramScaler class on a list of persistence diagrams: persistence diagrams are concatenated in a big numpy array, and scalers are fit (by calling their fit() method) on their corresponding coordinates in this big array.

        Parameters:
            X (list of n x 2 or n x 1 numpy arrays): input persistence diagrams.
            y (n x 1 array): persistence diagram labels (unused).
        """
        self.is_fitted_ = True
        if self.use:
            if len(X) == 1:
                P = X[0]
            else:
                P = np.concatenate(X,0)
            for (indices, scaler) in self.scalers:
                scaler.fit(np.reshape(P[:,indices], [-1, 1]))
        return self

    def transform(self, X):
        """
        Apply the DiagramScaler function on the persistence diagrams. The fitted scalers are applied (by calling their transform() method) to their corresponding coordinates in each persistence diagram individually.  

        Parameters:
            X (list of n x 2 or n x 1 numpy arrays): input persistence diagrams.

        Returns:
            list of n x 2 or n x 1 numpy arrays: transformed persistence diagrams.
        """
        Xfit = [np.copy(d) for d in X]
        if self.use:
            for i in range(len(Xfit)):
                if Xfit[i].shape[0] > 0:
                    for (indices, scaler) in self.scalers:
                        for I in indices:
                            Xfit[i][:,I] = np.squeeze(scaler.transform(np.reshape(Xfit[i][:,I], [-1,1])))
        return Xfit

    def __call__(self, diag):
        """
        Apply DiagramScaler on a single persistence diagram and outputs the result.
        If :func:`fit` hasn't been run, this uses `fit_transform` on a clone of the object and thus does not affect later calls.

        Parameters:
            diag (n x 2 numpy array): input persistence diagram.

        Returns:
            n x 2 numpy array: transformed persistence diagram.
        """
        return _maybe_fit_transform(self, 'is_fitted_', diag)

class Padding(BaseEstimator, TransformerMixin):
    """
    This is a class for padding a list of persistence diagrams with dummy points, so that all persistence diagrams end up with the same number of points.
    """
    def __init__(self, use=False):
        """
        Constructor for the Padding class.

        Parameters:
            use (bool): whether to use the class or not (default False).
        """
        self.use = use

    def fit(self, X, y=None):
        """
        Fit the Padding class on a list of persistence diagrams.

        Parameters:
            X (list of n x 2 or n x 1 numpy arrays): input persistence diagrams.
            y (n x 1 array): persistence diagram labels (unused).
        """
<<<<<<< HEAD
        self.max_pts_ = max([len(diag) for diag in X])
=======
        self.max_pts = max(len(diag) for diag in X)
>>>>>>> 1fa78568
        return self

    def transform(self, X):
        """
        Add dummy points to each persistence diagram so that they all have the same cardinality. All points are given an additional coordinate indicating if the point was added after padding (0) or already present before (1).  

        Parameters:
            X (list of n x 2 or n x 1 numpy arrays): input persistence diagrams.

        Returns:
            list of n x 3 or n x 2 numpy arrays: padded persistence diagrams.
        """
        if self.use:
            Xfit, num_diag = [], len(X)
            for diag in X:
                diag_pad = np.pad(diag, ((0,max(0, self.max_pts_ - diag.shape[0])), (0,1)), "constant", constant_values=((0,0),(0,0)))
                diag_pad[:diag.shape[0],2] = np.ones(diag.shape[0])
                Xfit.append(diag_pad)                    
        else:
            Xfit = X
        return Xfit

    def __call__(self, diag):
        """
        Apply Padding on a single persistence diagram and outputs the result.
        If :func:`fit` hasn't been run, this uses `fit_transform` on a clone of the object and thus does not affect later calls.

        Parameters:
            diag (n x 2 numpy array): input persistence diagram.

        Returns:
            n x 2 numpy array: padded persistence diagram.
        """
        return _maybe_fit_transform(self, 'max_pts_', diag)

class ProminentPoints(BaseEstimator, TransformerMixin):
    """
    This is a class for removing points that are close or far from the diagonal in persistence diagrams.  If persistence diagrams are n x 2 numpy arrays (i.e. persistence diagrams with ordinary features), points are ordered and thresholded by distance-to-diagonal. If persistence diagrams are n x 1 numpy arrays (i.e. persistence diagrams with essential features), points are not ordered and thresholded by first coordinate.
    """
    def __init__(self, use=False, num_pts=10, threshold=-1, location="upper"):
        """
        Constructor for the ProminentPoints class.
     
        Parameters:
            use (bool): whether to use the class or not (default False).
            location (string): either "upper" or "lower" (default "upper"). Whether to keep the points that are far away ("upper") or close ("lower") to the diagonal.
            num_pts (int): cardinality threshold (default 10). If location == "upper", keep the top **num_pts** points that are the farthest away from the diagonal. If location == "lower", keep the top **num_pts** points that are the closest to the diagonal. 
            threshold (float): distance-to-diagonal threshold (default -1). If location == "upper", keep the points that are at least at a distance **threshold** from the diagonal. If location == "lower", keep the points that are at most at a distance **threshold** from the diagonal. 
        """
        self.num_pts    = num_pts
        self.threshold  = threshold
        self.use        = use
        self.location   = location

    def fit(self, X, y=None):
        """
        Fit the ProminentPoints class on a list of persistence diagrams (this function actually does nothing but is useful when ProminentPoints is included in a scikit-learn Pipeline).

        Parameters:
            X (list of n x 2 or n x 1 numpy arrays): input persistence diagrams.
            y (n x 1 array): persistence diagram labels (unused).
        """
        return self

    def transform(self, X):
        """
        If location == "upper", first select the top **num_pts** points that are the farthest away from the diagonal, then select and return from these points the ones that are at least at distance **threshold** from the diagonal for each persistence diagram individually. If location == "lower", first select the top **num_pts** points that are the closest to the diagonal, then select and return from these points the ones that are at most at distance **threshold** from the diagonal for each persistence diagram individually.

        Parameters:
            X (list of n x 2 or n x 1 numpy arrays): input persistence diagrams.

        Returns:
            list of n x 2 or n x 1 numpy arrays: thresholded persistence diagrams.
        """
        if self.use:
            Xfit, num_diag = [], len(X)
            for i in range(num_diag):
                diag = X[i]
                if diag.shape[1] >= 2:
                    if diag.shape[0] > 0:
                        pers       = np.abs(diag[:,1] - diag[:,0])
                        idx_thresh = pers >= self.threshold
                        thresh_diag, thresh_pers  = diag[idx_thresh], pers[idx_thresh]
                        sort_index  = np.flip(np.argsort(thresh_pers, axis=None), 0)
                        if self.location == "upper":
                            new_diag = thresh_diag[sort_index[:min(self.num_pts, thresh_diag.shape[0])],:]
                        if self.location == "lower":
                            new_diag = np.concatenate( [ thresh_diag[sort_index[min(self.num_pts, thresh_diag.shape[0]):],:], diag[~idx_thresh] ], axis=0)
                    else:
                        new_diag = diag

                else:
                    if diag.shape[0] > 0:
                        birth      = diag[:,:1]
                        idx_thresh = birth >= self.threshold
                        thresh_diag, thresh_birth  = diag[idx_thresh], birth[idx_thresh]
                        if self.location == "upper":
                            new_diag = thresh_diag[:min(self.num_pts, thresh_diag.shape[0]),:]
                        if self.location == "lower":
                            new_diag = np.concatenate( [ thresh_diag[min(self.num_pts, thresh_diag.shape[0]):,:], diag[~idx_thresh] ], axis=0)
                    else:
                        new_diag = diag

                Xfit.append(new_diag)                    
        else:
            Xfit = X
        return Xfit

    def __call__(self, diag):
        """
        Apply ProminentPoints on a single persistence diagram and outputs the result.

        Parameters:
            diag (n x 2 numpy array): input persistence diagram.

        Returns:
            n x 2 numpy array: thresholded persistence diagram.
        """
        return self.transform([diag])[0]

class DiagramSelector(BaseEstimator, TransformerMixin):
    """
    This is a class for extracting finite or essential points in persistence diagrams.
    """
    def __init__(self, use=False, limit=np.inf, point_type="finite"):
        """
        Constructor for the DiagramSelector class.

        Parameters:
            use (bool): whether to use the class or not (default False).
            limit (float): second coordinate value that is the criterion for being an essential point (default numpy.inf).
            point_type (string): either "finite" or "essential". The type of the points that are going to be extracted.
        """
        self.use, self.limit, self.point_type = use, limit, point_type

    def fit(self, X, y=None):
        """
        Fit the DiagramSelector class on a list of persistence diagrams (this function actually does nothing but is useful when DiagramSelector is included in a scikit-learn Pipeline).

        Parameters:
            X (list of n x 2 or n x 1 numpy arrays): input persistence diagrams.
            y (n x 1 array): persistence diagram labels (unused).
        """
        return self

    def transform(self, X):
        """
        Extract and return the finite or essential points of each persistence diagram individually.

        Parameters:
            X (list of n x 2 or n x 1 numpy arrays): input persistence diagrams.

        Returns:
            list of n x 2 or n x 1 numpy arrays: extracted persistence diagrams.
        """
        if self.use:
            Xfit, num_diag = [], len(X)
            if self.point_type == "finite":
                Xfit = [ diag[diag[:,1] < self.limit] if diag.shape[0] != 0 else diag for diag in X]
            else:
                Xfit = [ diag[diag[:,1] >= self.limit, 0:1] if diag.shape[0] != 0 else diag for diag in X]
        else:
            Xfit = X
        return Xfit

    def __call__(self, diag):
        """
        Apply DiagramSelector on a single persistence diagram and outputs the result.

        Parameters:
            diag (n x 2 numpy array): input persistence diagram.

        Returns:
            n x 2 numpy array: extracted persistence diagram.
        """
        return self.transform([diag])[0]


# Mermaid sequence diagram - https://mermaid-js.github.io/mermaid-live-editor/
# sequenceDiagram
#     USER->>DimensionSelector: fit_transform(<br/>[[array( Hi(X0) ), array( Hj(X0) ), ...],<br/> [array( Hi(X1) ), array( Hj(X1) ), ...],<br/> ...])
#     DimensionSelector->>thread1: _transform([array( Hi(X0) ), array( Hj(X0) )], ...)
#     DimensionSelector->>thread2: _transform([array( Hi(X1) ), array( Hj(X1) )], ...)
#     Note right of DimensionSelector: ...
#     thread1->>DimensionSelector: array( Hn(X0) )
#     thread2->>DimensionSelector: array( Hn(X1) )
#     Note right of DimensionSelector: ...
#     DimensionSelector->>USER: [array( Hn(X0) ), <br/> array( Hn(X1) ), <br/> ...]

class DimensionSelector(BaseEstimator, TransformerMixin):
    """
    This is a class to select persistence diagrams in a specific dimension from its index.
    """

    def __init__(self, index=0):
        """
        Constructor for the DimensionSelector class.

        Parameters:
            index (int): The returned persistence diagrams dimension index. Default value is `0`.
        """
        self.index = index

    def fit(self, X, Y=None):
        """
        Nothing to be done, but useful when included in a scikit-learn Pipeline.
        """
        return self

    def transform(self, X, Y=None):
        """
        Select persistence diagrams from its dimension.

        Parameters:
            X (list of list of tuple): List of list of persistence pairs, i.e.
                `[[array( Hi(X0) ), array( Hj(X0) ), ...], [array( Hi(X1) ), array( Hj(X1) ), ...], ...]` 

        Returns:
            list of tuple:
            Persistence diagrams in a specific dimension. i.e. if `index` was set to `m` and `Hn` is at index `m` of
            the input, it returns `[array( Hn(X0) ), array( Hn(X1), ...]`
        """

        return [persistence[self.index] for persistence in X]<|MERGE_RESOLUTION|>--- conflicted
+++ resolved
@@ -207,11 +207,7 @@
             X (list of n x 2 or n x 1 numpy arrays): input persistence diagrams.
             y (n x 1 array): persistence diagram labels (unused).
         """
-<<<<<<< HEAD
-        self.max_pts_ = max([len(diag) for diag in X])
-=======
-        self.max_pts = max(len(diag) for diag in X)
->>>>>>> 1fa78568
+        self.max_pts_ = max(len(diag) for diag in X)
         return self
 
     def transform(self, X):
