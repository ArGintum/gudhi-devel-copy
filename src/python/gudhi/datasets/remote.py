# This file is part of the Gudhi Library - https://gudhi.inria.fr/ - which is released under MIT.
# See file LICENSE or go to https://gudhi.inria.fr/licensing/ for full license details.
# Author(s):       Hind Montassif
#
# Copyright (C) 2021 Inria
#
# Modification(s):
#   - YYYY/MM Author: Description of the modification
#   - 2022/09 Vincent Rouvreau: factorize _fetch_remote_license
#                               fetch activities dataset

from os.path import join, split, exists, expanduser
from os import makedirs, remove, environ

from urllib.request import urlretrieve
import hashlib
import shutil

import numpy as np


def _get_data_home(data_home=None):
    """
    Return the path of the remote datasets directory.
    This folder is used to store remotely fetched datasets.
    By default the datasets directory is set to a folder named 'gudhi_data' in the user home folder.
    Alternatively, it can be set by the 'GUDHI_DATA' environment variable.
    The '~' symbol is expanded to the user home folder.
    If the folder does not already exist, it is automatically created.

    Parameters
    ----------
    data_home : string
        The path to remote datasets directory.
        Default is `None`, meaning that the data home directory will be set to "~/gudhi_data",
        if the 'GUDHI_DATA' environment variable does not exist.

    Returns
    -------
    data_home: string
        The path to remote datasets directory.
    """
    if data_home is None:
        data_home = environ.get("GUDHI_DATA", join("~", "gudhi_data"))
    data_home = expanduser(data_home)
    makedirs(data_home, exist_ok=True)
    return data_home


def clear_data_home(data_home=None):
    """
    Delete the data home cache directory and all its content.

    Parameters
    ----------
    data_home : string, default is None.
        The path to remote datasets directory.
        If `None` and the 'GUDHI_DATA' environment variable does not exist,
        the default directory to be removed is set to "~/gudhi_data".
    """
    data_home = _get_data_home(data_home)
    shutil.rmtree(data_home)


def _checksum_sha256(file_path):
    """
    Compute the file checksum using sha256.

    Parameters
    ----------
    file_path: string
        Full path of the created file including filename.

    Returns
    -------
        The hex digest of file_path.
    """
    sha256_hash = hashlib.sha256()
    chunk_size = 4096
    with open(file_path, "rb") as f:
        # Read and update hash string value in blocks of 4K
        while True:
            buffer = f.read(chunk_size)
            if not buffer:
                break
            sha256_hash.update(buffer)
    return sha256_hash.hexdigest()


def _fetch_remote(url, file_path, file_checksum=None):
    """
    Fetch the wanted dataset from the given url and save it in file_path.

    Parameters
    ----------
    url : string
        The url to fetch the dataset from.
    file_path : string
        Full path of the downloaded file including filename.
    file_checksum : string
        The file checksum using sha256 to check against the one computed on the downloaded file.
        Default is 'None', which means the checksum is not checked.

    Raises
    ------
    IOError
        If the computed SHA256 checksum of file does not match the one given by the user.
    """

    # Get the file
    urlretrieve(url, file_path)

    if file_checksum is not None:
        checksum = _checksum_sha256(file_path)
        if file_checksum != checksum:
            # Remove file and raise error
            remove(file_path)
<<<<<<< HEAD
            raise IOError(
                "{} has a SHA256 checksum : {}, "
                "different from expected : {}."
                "The file may be corrupted or the given url may be wrong !".format(file_path, checksum, file_checksum)
            )


def _fetch_remote_license(license_url, license_path, license_checksum=None, accept_license=False):
    """
    Fetch the wanted license from the given url and save it in file_path.

    Parameters
    ----------
    license_url : string
        The url to fetch the license file from.
    license_path : string
        Full path of the downloaded file including filename.
    license_checksum : string
        The license file checksum using sha256 to check against the one computed on the downloaded file.
        Default is 'None', which means the checksum is not checked.

    Raises
    ------
    IOError
        If the computed SHA256 checksum of file does not match the one given by the user.
    """
    _fetch_remote(license_url, license_path, license_checksum)
    # Print license terms unless accept_license is set to True
    if not accept_license:
        if exists(license_path):
            with open(license_path, "r") as f:
                print(f.read())

=======
            raise OSError("{} has a SHA256 checksum : {}, "
                        "different from expected : {}."
                        "The file may be corrupted or the given url may be wrong !".format(file_path, checksum, file_checksum))
>>>>>>> 910e8f28

def _get_archive_path(file_path, label):
    """
    Get archive path based on file_path given by user and label.

    Parameters
    ----------
    file_path: string
        Full path of the file to get including filename, or None.
    label: string
        Label used along with 'data_home' to get archive path, in case 'file_path' is None.

    Returns
    -------
        Full path of archive including filename.
    """
    if file_path is None:
        archive_path = join(_get_data_home(), label)
        dirname = split(archive_path)[0]
        makedirs(dirname, exist_ok=True)
    else:
        archive_path = file_path
        dirname = split(archive_path)[0]
        makedirs(dirname, exist_ok=True)

    return archive_path


def fetch_spiral_2d(file_path=None):
    """
    Load the spiral_2d dataset.

    Note that if the dataset already exists in the target location, it is not downloaded again,
    and the corresponding array is returned from cache.

    Parameters
    ----------
    file_path : string
        Full path of the downloaded file including filename.

        Default is None, meaning that it's set to "data_home/points/spiral_2d/spiral_2d.npy".

        The "data_home" directory is set by default to "~/gudhi_data",
        unless the 'GUDHI_DATA' environment variable is set.

    Returns
    -------
    points: numpy array
        Array of shape (114562, 2).
    """
    file_url = "https://raw.githubusercontent.com/GUDHI/gudhi-data/main/points/spiral_2d/spiral_2d.npy"
    file_checksum = "2226024da76c073dd2f24b884baefbfd14928b52296df41ad2d9b9dc170f2401"

    archive_path = _get_archive_path(file_path, "points/spiral_2d/spiral_2d.npy")

    if not exists(archive_path):
        _fetch_remote(file_url, archive_path, file_checksum)

    return np.load(archive_path, mmap_mode="r")


def fetch_bunny(file_path=None, accept_license=False):
    """
    Load the Stanford bunny dataset.

    This dataset contains 35947 vertices.

    Note that if the dataset already exists in the target location, it is not downloaded again,
    and the corresponding array is returned from cache.

    Parameters
    ----------
    file_path : string
        Full path of the downloaded file including filename.

        Default is None, meaning that it's set to "data_home/points/bunny/bunny.npy".
        In this case, the LICENSE file would be downloaded as "data_home/points/bunny/bunny.LICENSE".

        The "data_home" directory is set by default to "~/gudhi_data",
        unless the 'GUDHI_DATA' environment variable is set.

    accept_license : boolean
        Flag to specify if user accepts the file LICENSE and prevents from printing the corresponding license terms.

        Default is False.

    Returns
    -------
    points: numpy array
        Array of shape (35947, 3).
    """

    file_url = "https://raw.githubusercontent.com/GUDHI/gudhi-data/main/points/bunny/bunny.npy"
    file_checksum = "f382482fd89df8d6444152dc8fd454444fe597581b193fd139725a85af4a6c6e"
    license_url = "https://raw.githubusercontent.com/GUDHI/gudhi-data/main/points/bunny/bunny.LICENSE"
    license_checksum = "b763dbe1b2fc6015d05cbf7bcc686412a2eb100a1f2220296e3b4a644c69633a"

    archive_path = _get_archive_path(file_path, "points/bunny/bunny.npy")

    if not exists(archive_path):
        _fetch_remote(file_url, archive_path, file_checksum)
        license_path = join(split(archive_path)[0], "bunny.LICENSE")
<<<<<<< HEAD
        _fetch_remote_license(license_url, license_path, license_checksum, accept_license)

    return np.load(archive_path, mmap_mode="r")


_activities_license_url = "https://raw.githubusercontent.com/GUDHI/gudhi-data/main/points/activities/activities.LICENSE"
_activities_license_checksum = "f5ce6749fa9d5359d7b0c4c37d0b61e5d9520f9494cd53be94295d3967ee4023"


def fetch_daily_activities(file_path=None, subset="all", accept_license=False):
    """
    Load a subset of the Daily and Sports Activities dataset. This dataset comes from
    https://archive.ics.uci.edu/ml/datasets/daily+and+sports+activities (CC BY 4.0 license).

    Note that if the dataset already exists in the target location, it is not downloaded again,
    and the corresponding dataset is read (compressed) from cache.

    Parameters
    ----------
    file_path : string
        Full path of the downloaded file including filename.

        Default is None, meaning that it's set to "data_home/points/activities/activities_p1_left_leg.npy".
        In this case, the LICENSE file would be downloaded as "data_home/points/activities/activities.LICENSE".

        The "data_home" directory is set by default to "~/gudhi_data",
        unless the 'GUDHI_DATA' environment variable is set.

    subset : string
        This argument allows to download the following subsets:
         * 'all' (default value) This dataset contains 30.000 vertices in dimension 3 + activity type column ()
         * 'cross_training' Only left leg magnetometer of cross training activity performed by the person 1. It contains 7.500 vertices in dimension 3.
         * 'jumping' Only left leg magnetometer of jumping activity performed by the person 1. It contains 7.500 vertices in dimension 3.
         * 'stepper' Only left leg magnetometer of stepper activity performed by the person 1. It contains 7.500 vertices in dimension 3.
         * 'walking' Only left leg magnetometer of walking activity performed by the person 1. It contains 7.500 vertices in dimension 3.

    accept_license : boolean
        Flag to specify if user accepts the file LICENSE and prevents from printing the corresponding license terms.

        Default is False.

    Returns
    -------
    points: numpy array
        Depending on subset value:
         * Array of shape (30.000, 4, dtype = object) when `subset='all'`.

        Or
         * Array of shape (7.500, 3, dtype = double) otherwise.

    """
    file_url = (
        "https://raw.githubusercontent.com/GUDHI/gudhi-data/main/points/activities/activities_p1_left_leg.npy"
    )
    file_checksum = "83a3b7cfc0cfce60ff249bebcf65c87bf5ab1dc45f2a13e40172b203d0f6285d"
    gudhi_data_set_path = "points/activities/activities_p1_left_leg.npy"

    archive_path = _get_archive_path(file_path, gudhi_data_set_path)
    if not exists(archive_path):
        _fetch_remote(file_url, archive_path, file_checksum)
        license_path = join(split(archive_path)[0], "activities.LICENSE")
        _fetch_remote_license(_activities_license_url, license_path, _activities_license_checksum, accept_license)

    ds = np.load(archive_path, allow_pickle=True)

    if subset in ["cross_training", "jumping", "stepper", "walking"]:
        ds = ds[ds[:,3] == subset]
        ds = np.delete(ds, np.s_[3], axis=1)
        ds = ds.astype('float32')
    elif subset != "all":
        raise ValueError("Unknown subset value")

    return ds
=======
        _fetch_remote(license_url, license_path, license_checksum)
        # Print license terms unless accept_license is set to True
        if not accept_license:
            if exists(license_path):
                with open(license_path) as f:
                    print(f.read())

    return np.load(archive_path, mmap_mode='r')
>>>>>>> 910e8f28
<|MERGE_RESOLUTION|>--- conflicted
+++ resolved
@@ -103,7 +103,7 @@
 
     Raises
     ------
-    IOError
+    OSError
         If the computed SHA256 checksum of file does not match the one given by the user.
     """
 
@@ -115,8 +115,7 @@
         if file_checksum != checksum:
             # Remove file and raise error
             remove(file_path)
-<<<<<<< HEAD
-            raise IOError(
+            raise OSError(
                 "{} has a SHA256 checksum : {}, "
                 "different from expected : {}."
                 "The file may be corrupted or the given url may be wrong !".format(file_path, checksum, file_checksum)
@@ -139,21 +138,16 @@
 
     Raises
     ------
-    IOError
+    OSError
         If the computed SHA256 checksum of file does not match the one given by the user.
     """
     _fetch_remote(license_url, license_path, license_checksum)
     # Print license terms unless accept_license is set to True
     if not accept_license:
         if exists(license_path):
-            with open(license_path, "r") as f:
+            with open(license_path) as f:
                 print(f.read())
 
-=======
-            raise OSError("{} has a SHA256 checksum : {}, "
-                        "different from expected : {}."
-                        "The file may be corrupted or the given url may be wrong !".format(file_path, checksum, file_checksum))
->>>>>>> 910e8f28
 
 def _get_archive_path(file_path, label):
     """
@@ -256,7 +250,6 @@
     if not exists(archive_path):
         _fetch_remote(file_url, archive_path, file_checksum)
         license_path = join(split(archive_path)[0], "bunny.LICENSE")
-<<<<<<< HEAD
         _fetch_remote_license(license_url, license_path, license_checksum, accept_license)
 
     return np.load(archive_path, mmap_mode="r")
@@ -329,14 +322,4 @@
     elif subset != "all":
         raise ValueError("Unknown subset value")
 
-    return ds
-=======
-        _fetch_remote(license_url, license_path, license_checksum)
-        # Print license terms unless accept_license is set to True
-        if not accept_license:
-            if exists(license_path):
-                with open(license_path) as f:
-                    print(f.read())
-
-    return np.load(archive_path, mmap_mode='r')
->>>>>>> 910e8f28
+    return ds