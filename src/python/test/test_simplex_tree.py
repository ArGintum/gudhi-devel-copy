--- conflicted
+++ resolved
@@ -345,52 +345,6 @@
         print("filtration is: ", simplex[1])
         assert st.filtration(simplex[0]) == simplex[1]
 
-<<<<<<< HEAD
-
-def test_create_from_array():
-    a = np.array([[1, 4, 13, 6], [4, 3, 11, 5], [13, 11, 10, 12], [6, 5, 12, 2]])
-    st = SimplexTree.create_from_array(a, max_filtration=5)
-    assert list(st.get_filtration()) == [([0], 1.0), ([3], 2.0), ([1], 3.0), ([0, 1], 4.0), ([1, 3], 5.0)]
-
-
-def test_insert_edges_from_coo_matrix():
-    try:
-        from scipy.sparse import coo_matrix
-        from scipy.spatial import cKDTree
-    except ImportError:
-        print("Skipping, no SciPy")
-        return
-
-    st = SimplexTree()
-    st.insert([1, 2, 7], 7)
-    row = np.array([2, 5, 3])
-    col = np.array([1, 4, 6])
-    dat = np.array([1, 2, 3])
-    edges = coo_matrix((dat, (row, col)))
-    st.insert_edges_from_coo_matrix(edges)
-    assert list(st.get_filtration()) == [
-        ([1], 1.0),
-        ([2], 1.0),
-        ([1, 2], 1.0),
-        ([4], 2.0),
-        ([5], 2.0),
-        ([4, 5], 2.0),
-        ([3], 3.0),
-        ([6], 3.0),
-        ([3, 6], 3.0),
-        ([7], 7.0),
-        ([1, 7], 7.0),
-        ([2, 7], 7.0),
-        ([1, 2, 7], 7.0),
-    ]
-
-    pts = np.random.rand(100, 2)
-    tree = cKDTree(pts)
-    edges = tree.sparse_distance_matrix(tree, max_distance=0.15, output_type="coo_matrix")
-    st = SimplexTree()
-    st.insert_edges_from_coo_matrix(edges)
-    assert 100 < st.num_simplices() < 1000
-=======
 def test_collapse_edges():
     st = SimplexTree()
     
@@ -564,4 +518,46 @@
 def test_simplex_tree_constructor_exception():
     with pytest.raises(TypeError):
         st = SimplexTree(other = "Construction from a string shall raise an exception")
->>>>>>> bbff86f1
+
+def test_create_from_array():
+    a = np.array([[1, 4, 13, 6], [4, 3, 11, 5], [13, 11, 10, 12], [6, 5, 12, 2]])
+    st = SimplexTree.create_from_array(a, max_filtration=5)
+    assert list(st.get_filtration()) == [([0], 1.0), ([3], 2.0), ([1], 3.0), ([0, 1], 4.0), ([1, 3], 5.0)]
+
+def test_insert_edges_from_coo_matrix():
+    try:
+        from scipy.sparse import coo_matrix
+        from scipy.spatial import cKDTree
+    except ImportError:
+        print("Skipping, no SciPy")
+        return
+
+    st = SimplexTree()
+    st.insert([1, 2, 7], 7)
+    row = np.array([2, 5, 3])
+    col = np.array([1, 4, 6])
+    dat = np.array([1, 2, 3])
+    edges = coo_matrix((dat, (row, col)))
+    st.insert_edges_from_coo_matrix(edges)
+    assert list(st.get_filtration()) == [
+        ([1], 1.0),
+        ([2], 1.0),
+        ([1, 2], 1.0),
+        ([4], 2.0),
+        ([5], 2.0),
+        ([4, 5], 2.0),
+        ([3], 3.0),
+        ([6], 3.0),
+        ([3, 6], 3.0),
+        ([7], 7.0),
+        ([1, 7], 7.0),
+        ([2, 7], 7.0),
+        ([1, 2, 7], 7.0),
+    ]
+
+    pts = np.random.rand(100, 2)
+    tree = cKDTree(pts)
+    edges = tree.sparse_distance_matrix(tree, max_distance=0.15, output_type="coo_matrix")
+    st = SimplexTree()
+    st.insert_edges_from_coo_matrix(edges)
+    assert 100 < st.num_simplices() < 1000