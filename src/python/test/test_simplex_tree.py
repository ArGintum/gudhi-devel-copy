--- conflicted
+++ resolved
@@ -525,7 +525,6 @@
 
 def test_simplex_tree_constructor_exception():
     with pytest.raises(TypeError):
-<<<<<<< HEAD
         st = SimplexTree(other="Construction from a string shall raise an exception")
 
 
@@ -601,51 +600,49 @@
         ([5, 6], 4.0),
         ([2, 5, 6], 4.0),
     ]
-=======
-        st = SimplexTree(other = "Construction from a string shall raise an exception")
+
 
 def test_expansion_with_blocker():
-    st=SimplexTree()
-    st.insert([0,1],0)
-    st.insert([0,2],1)
-    st.insert([0,3],2)
-    st.insert([1,2],3)
-    st.insert([1,3],4)
-    st.insert([2,3],5)
-    st.insert([2,4],6)
-    st.insert([3,6],7)
-    st.insert([4,5],8)
-    st.insert([4,6],9)
-    st.insert([5,6],10)
-    st.insert([6],10)
+    st = SimplexTree()
+    st.insert([0, 1], 0)
+    st.insert([0, 2], 1)
+    st.insert([0, 3], 2)
+    st.insert([1, 2], 3)
+    st.insert([1, 3], 4)
+    st.insert([2, 3], 5)
+    st.insert([2, 4], 6)
+    st.insert([3, 6], 7)
+    st.insert([4, 5], 8)
+    st.insert([4, 6], 9)
+    st.insert([5, 6], 10)
+    st.insert([6], 10)
 
     def blocker(simplex):
         try:
             # Block all simplices that countains vertex 6
             simplex.index(6)
-            print(simplex, ' is blocked')
+            print(simplex, " is blocked")
             return True
         except ValueError:
-            print(simplex, ' is accepted')
-            st.assign_filtration(simplex, st.filtration(simplex) + 1.)
+            print(simplex, " is accepted")
+            st.assign_filtration(simplex, st.filtration(simplex) + 1.0)
             return False
 
     st.expansion_with_blocker(2, blocker)
     assert st.num_simplices() == 22
     assert st.dimension() == 2
-    assert st.find([4,5,6]) == False
-    assert st.filtration([0,1,2]) == 4.
-    assert st.filtration([0,1,3]) == 5.
-    assert st.filtration([0,2,3]) == 6.
-    assert st.filtration([1,2,3]) == 6.
+    assert st.find([4, 5, 6]) == False
+    assert st.filtration([0, 1, 2]) == 4.0
+    assert st.filtration([0, 1, 3]) == 5.0
+    assert st.filtration([0, 2, 3]) == 6.0
+    assert st.filtration([1, 2, 3]) == 6.0
 
     st.expansion_with_blocker(3, blocker)
     assert st.num_simplices() == 23
     assert st.dimension() == 3
-    assert st.find([4,5,6]) == False
-    assert st.filtration([0,1,2]) == 4.
-    assert st.filtration([0,1,3]) == 5.
-    assert st.filtration([0,2,3]) == 6.
-    assert st.filtration([1,2,3]) == 6.
-    assert st.filtration([0,1,2,3]) == 7.
->>>>>>> b066b437
+    assert st.find([4, 5, 6]) == False
+    assert st.filtration([0, 1, 2]) == 4.0
+    assert st.filtration([0, 1, 3]) == 5.0
+    assert st.filtration([0, 2, 3]) == 6.0
+    assert st.filtration([1, 2, 3]) == 6.0
+    assert st.filtration([0, 1, 2, 3]) == 7.0