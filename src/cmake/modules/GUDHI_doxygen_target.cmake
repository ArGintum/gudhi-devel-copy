--- conflicted
+++ resolved
@@ -44,15 +44,12 @@
     set(GUDHI_DOXYGEN_UTILS_PATH "utilities/*")
   endif()
 
-<<<<<<< HEAD
+  message("++ Doxygen version ${DOXYGEN_VERSION}")
   if (DOXYGEN_VERSION VERSION_LESS 1.9.3)
     set(GUDHI_DOXYGEN_CLASS_DIAGRAMS "CLASS_DIAGRAMS = NO")
   else()
     set(GUDHI_DOXYGEN_CLASS_DIAGRAMS "")
   endif()
-
-=======
-  message("++ Doxygen version ${DOXYGEN_VERSION}")
   if (DOXYGEN_VERSION VERSION_LESS 1.9.2)
     set(GUDHI_DOXYGEN_MATHJAX_VERSION "MATHJAX_VERSION = MathJax_2")
     set(GUDHI_DOXYGEN_MATHJAX_EXTENSIONS "TeX/AMSmath TeX/AMSsymbols")
@@ -60,7 +57,7 @@
     set(GUDHI_DOXYGEN_MATHJAX_VERSION "MATHJAX_VERSION = MathJax_3")
     set(GUDHI_DOXYGEN_MATHJAX_EXTENSIONS "ams")
   endif()
->>>>>>> e66ad01e
+
   configure_file(${GUDHI_DOXYGEN_SOURCE_PREFIX}/Doxyfile.in "${CMAKE_CURRENT_BINARY_DIR}/Doxyfile" @ONLY)
 
   add_custom_target(doxygen ${DOXYGEN_EXECUTABLE} ${CMAKE_CURRENT_BINARY_DIR}/Doxyfile
